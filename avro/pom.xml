<?xml version="1.0" encoding="UTF-8"?>
<project xmlns="http://maven.apache.org/POM/4.0.0" xmlns:xsi="http://www.w3.org/2001/XMLSchema-instance" xsi:schemaLocation="http://maven.apache.org/POM/4.0.0 http://maven.apache.org/xsd/maven-4.0.0.xsd">
  <modelVersion>4.0.0</modelVersion> 
  <parent>
    <groupId>com.fasterxml.jackson.dataformat</groupId>
    <artifactId>jackson-dataformats-binary</artifactId>
    <version>2.9.0-SNAPSHOT</version>
  </parent>
  <artifactId>jackson-dataformat-avro</artifactId>
  <name>Jackson dataformat: Avro</name>
  <packaging>bundle</packaging>
  <description>Support for reading and writing AVRO-encoded data via Jackson
abstractions.
  </description>
  <url>http://github.com/FasterXML/jackson-dataformats-binary</url>    

  <properties>
    <!-- Generate PackageVersion.java into this directory. -->
    <packageVersion.dir>com/fasterxml/jackson/dataformat/avro</packageVersion.dir>
    <packageVersion.package>${project.groupId}.avro</packageVersion.package>
  </properties>

  <dependencies>
    <!--  Hmmh. Need databind for Avro Schema generation... -->
    <dependency>
      <groupId>com.fasterxml.jackson.core</groupId>
      <artifactId>jackson-databind</artifactId>
    </dependency>
    <dependency>
      <groupId>org.apache.avro</groupId>
      <artifactId>avro</artifactId>
      <version>1.8.1</version>
    </dependency>

     <!-- and for testing we need annotations -->
    <dependency>
      <groupId>com.fasterxml.jackson.core</groupId>
      <artifactId>jackson-annotations</artifactId>
      <scope>test</scope>
    </dependency>
<<<<<<< HEAD
=======
    <!-- plus logback -->
    <dependency>
      <groupId>ch.qos.logback</groupId>
      <artifactId>logback-classic</artifactId>
      <version>1.1.3</version>
      <scope>test</scope>
    </dependency>
    <!-- A bit of help to reduce boiler-plate in dummy test classes -->
    <dependency>
      <groupId>org.projectlombok</groupId>
      <artifactId>lombok</artifactId>
      <version>1.16.14</version>
      <scope>test</scope>
    </dependency>
    <!-- For validating more complex comparisons -->
    <!-- 27-Feb-2017, tatu: NOTE! Can NOT use 3.x as it requires Java 8 
      -->
    <dependency>
      <groupId>org.assertj</groupId>
      <artifactId>assertj-core</artifactId>
      <version>2.5.0</version>
      <scope>test</scope>
    </dependency>

>>>>>>> 45040dfc
  </dependencies>

  <build>
    <plugins>
      <plugin><!-- Inherited from oss-base. Generate PackageVersion.java.-->
        <groupId>com.google.code.maven-replacer-plugin</groupId>
        <artifactId>replacer</artifactId>
        <executions>
          <execution>
            <id>process-packageVersion</id>
            <phase>generate-sources</phase>
          </execution>
        </executions>
      </plugin>
    </plugins>
  </build>
</project><|MERGE_RESOLUTION|>--- conflicted
+++ resolved
@@ -38,8 +38,7 @@
       <artifactId>jackson-annotations</artifactId>
       <scope>test</scope>
     </dependency>
-<<<<<<< HEAD
-=======
+
     <!-- plus logback -->
     <dependency>
       <groupId>ch.qos.logback</groupId>
@@ -63,8 +62,6 @@
       <version>2.5.0</version>
       <scope>test</scope>
     </dependency>
-
->>>>>>> 45040dfc
   </dependencies>
 
   <build>
