--- conflicted
+++ resolved
@@ -26,11 +26,8 @@
  * Tests support for using classes marked {@link Stringable @Stringable} as map keys. These classes must have a constructor which accepts a
  * single string as an argument, and their {@link #toString()} must return a serialized version of the object that can be passed back into
  * the constructor to recreate it. In addition, Avro considers the following classes
-<<<<<<< HEAD
  *  {@code SpecificData.stringableClasses} stringable by default:
-=======
- * stringable (see {code SpecificData.stringableClasses()}) by default:
->>>>>>> 8a1866e8
+ *
  * <ul>
  * <li>{@link File}</li>
  * <li>{@link BigInteger}</li>
