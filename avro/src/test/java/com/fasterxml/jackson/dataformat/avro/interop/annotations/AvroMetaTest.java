package com.fasterxml.jackson.dataformat.avro.interop.annotations;

import com.fasterxml.jackson.annotation.JsonProperty;
import com.fasterxml.jackson.dataformat.avro.interop.InteropTestBase;

import lombok.Data;
import org.apache.avro.AvroRuntimeException;
import org.apache.avro.Schema;
import org.apache.avro.reflect.AvroMeta;
import org.apache.avro.reflect.AvroSchema;
import org.junit.Test;

import static org.assertj.core.api.Assertions.assertThat;

<<<<<<< HEAD
import java.io.IOException;

public class AvroMetaTest extends InteropTestBase {

=======
public class AvroMetaTest extends InteropTestBase
{
>>>>>>> cf7d5eae
    @Data
    @AvroMeta(key = "class-meta", value = "class value")
    static class MetaTest {

        @AvroMeta(key = "custom Property", value = "Some Value")
        private String someProperty;

        @AvroMeta(key = "required custom Property", value = "Some required Value")
        @JsonProperty(required = true)
        private String someRequiredProperty;
    }

    @Data
    static class BadMetaTest {

        @AvroMeta(key = "name", value = "colliding property")
        private String types;
    }

    @Data
    @AvroSchema("{\"type\":\"string\"}")
    @AvroMeta(key="overridden", value = "true")
    static class OverriddenClassSchema {
        int field;
    }

    @Test
    public void testAnnotationPrecedence() throws IOException {
        Schema schema = schemaFunctor.apply(OverriddenClassSchema.class);
        //
        assertThat(schema.getProp("overridden")).isNull();
    }

    @Test
    public void testOptionalFieldMetaProperty() throws IOException {
        Schema schema = schemaFunctor.apply(MetaTest.class);
        //
        assertThat(schema.getField("someProperty").getProp("custom Property")).isEqualTo("Some Value");
    }

    @Test
    public void testRequiredFieldMetaProperty() throws IOException {
        Schema schema = schemaFunctor.apply(MetaTest.class);
        //
        assertThat(schema.getField("someRequiredProperty").getProp("required custom Property")).isEqualTo("Some required Value");
    }

    @Test
    public void testClassMetaProperty() throws IOException {
        Schema schema = schemaFunctor.apply(MetaTest.class);
        //
        assertThat(schema.getProp("class-meta")).isEqualTo("class value");
    }

    @Test(expected = AvroRuntimeException.class)
    public void testCollidingMeta() throws IOException {
        schemaFunctor.apply(BadMetaTest.class);
    }
}<|MERGE_RESOLUTION|>--- conflicted
+++ resolved
@@ -3,7 +3,6 @@
 import com.fasterxml.jackson.annotation.JsonProperty;
 import com.fasterxml.jackson.dataformat.avro.interop.InteropTestBase;
 
-import lombok.Data;
 import org.apache.avro.AvroRuntimeException;
 import org.apache.avro.Schema;
 import org.apache.avro.reflect.AvroMeta;
@@ -12,71 +11,60 @@
 
 import static org.assertj.core.api.Assertions.assertThat;
 
-<<<<<<< HEAD
-import java.io.IOException;
-
-public class AvroMetaTest extends InteropTestBase {
-
-=======
 public class AvroMetaTest extends InteropTestBase
 {
->>>>>>> cf7d5eae
-    @Data
     @AvroMeta(key = "class-meta", value = "class value")
     static class MetaTest {
 
         @AvroMeta(key = "custom Property", value = "Some Value")
-        private String someProperty;
+        public String someProperty;
 
         @AvroMeta(key = "required custom Property", value = "Some required Value")
         @JsonProperty(required = true)
-        private String someRequiredProperty;
+        public String someRequiredProperty;
     }
 
-    @Data
     static class BadMetaTest {
-
         @AvroMeta(key = "name", value = "colliding property")
-        private String types;
+        public String types;
     }
 
-    @Data
     @AvroSchema("{\"type\":\"string\"}")
     @AvroMeta(key="overridden", value = "true")
     static class OverriddenClassSchema {
-        int field;
+        public int field;
     }
 
     @Test
-    public void testAnnotationPrecedence() throws IOException {
+    public void testAnnotationPrecedence() throws Exception {
         Schema schema = schemaFunctor.apply(OverriddenClassSchema.class);
         //
         assertThat(schema.getProp("overridden")).isNull();
     }
 
     @Test
-    public void testOptionalFieldMetaProperty() throws IOException {
+    public void testOptionalFieldMetaProperty() throws Exception {
         Schema schema = schemaFunctor.apply(MetaTest.class);
         //
         assertThat(schema.getField("someProperty").getProp("custom Property")).isEqualTo("Some Value");
     }
 
     @Test
-    public void testRequiredFieldMetaProperty() throws IOException {
+    public void testRequiredFieldMetaProperty() throws Exception {
         Schema schema = schemaFunctor.apply(MetaTest.class);
         //
         assertThat(schema.getField("someRequiredProperty").getProp("required custom Property")).isEqualTo("Some required Value");
     }
 
     @Test
-    public void testClassMetaProperty() throws IOException {
+    public void testClassMetaProperty() throws Exception {
         Schema schema = schemaFunctor.apply(MetaTest.class);
         //
         assertThat(schema.getProp("class-meta")).isEqualTo("class value");
     }
 
     @Test(expected = AvroRuntimeException.class)
-    public void testCollidingMeta() throws IOException {
+    public void testCollidingMeta() throws Exception {
         schemaFunctor.apply(BadMetaTest.class);
     }
 }