--- conflicted
+++ resolved
@@ -37,11 +37,7 @@
     /**
      * Functor of {@link #getJacksonSchema(Type)}
      */
-<<<<<<< HEAD
     public static final Function<Type, Schema> getJacksonSchema = new Function<Type, Schema>() {
-=======
-    public static final  Function<Type, Schema> getJacksonSchema = new Function<Type, Schema>() {
->>>>>>> e0bf9eb6
         @Override
         public Schema apply(Type input) throws IOException {
             return getJacksonSchema(input);
@@ -69,11 +65,7 @@
     /**
      * Functor of {@link #apacheDeserialize(Schema, byte[])}
      */
-<<<<<<< HEAD
     public static final BiFunction<Schema, byte[], Object> apacheDeserializer = new BiFunction<Schema, byte[], Object>() {
-=======
-    public static final  BiFunction<Schema, byte[], Object> apacheDeserializer = new BiFunction<Schema, byte[], Object>() {
->>>>>>> e0bf9eb6
         @Override
         public Object apply(Schema first, byte[] second) throws IOException {
             return apacheDeserialize(first, second);
