package com.fasterxml.jackson.dataformat.avro.interop;

import java.io.ByteArrayOutputStream;
import java.io.IOException;
import java.lang.reflect.ParameterizedType;
import java.lang.reflect.Type;
import java.lang.reflect.TypeVariable;
import java.util.HashMap;
import java.util.Map;

import org.apache.avro.Schema;
import org.apache.avro.io.Decoder;
import org.apache.avro.io.DecoderFactory;
import org.apache.avro.io.Encoder;
import org.apache.avro.io.EncoderFactory;
import org.apache.avro.reflect.ReflectData;

import com.fasterxml.jackson.databind.JavaType;
import com.fasterxml.jackson.dataformat.avro.AvroMapper;
import com.fasterxml.jackson.dataformat.avro.AvroSchema;
import com.fasterxml.jackson.dataformat.avro.testsupport.BiFunction;
import com.fasterxml.jackson.dataformat.avro.testsupport.Function;

/**
 * Utilities and helper functions to aid compatibility testing between Jackson and Apache Avro implementations
 */
public class ApacheAvroInteropUtil {
    /**
     * Functor of {@link #jacksonSerialize(Schema, Object)}
     */
    public static final BiFunction<Schema, Object, byte[]> jacksonSerializer = new BiFunction<Schema, Object, byte[]>() {
        @Override
        public byte[] apply(Schema schema, Object originalObject) throws IOException {
            return jacksonSerialize(schema, originalObject);
        }
    };
    /**
     * Functor of {@link #getJacksonSchema(Type)}
     */
    public static final Function<Type, Schema> getJacksonSchema = new Function<Type, Schema>() {
        @Override
        public Schema apply(Type input) throws IOException {
            return getJacksonSchema(input);
        }
    };
    /**
     * Functor of {@link #jacksonDeserialize(Schema, Type, byte[])} which uses {@link Object} as the target type,
     * requiring the use of native type IDs
     */
    public static final  BiFunction<Schema, byte[], Object> jacksonDeserializer = new BiFunction<Schema, byte[], Object>() {
        @Override
        public Object apply(Schema schema, byte[] originalObject) throws IOException {
            return jacksonDeserialize(schema, Object.class, originalObject);
        }
    };
    /**
     * Functor of {@link #getApacheSchema(Type)}
     */
    public static final  Function<Type, Schema> getApacheSchema = new Function<Type, Schema>() {
        @Override
        public Schema apply(Type input) {
            return getApacheSchema(input);
        }
    };
    /**
     * Functor of {@link #apacheDeserialize(Schema, byte[])}
     */
    public static final BiFunction<Schema, byte[], Object> apacheDeserializer = new BiFunction<Schema, byte[], Object>() {
        @Override
        public Object apply(Schema first, byte[] second) throws IOException {
            return apacheDeserialize(first, second);
        }
    };
    /**
     * Functor of {@link #apacheSerialize(Schema, Object)}
     */
    public static final  BiFunction<Schema, Object, byte[]> apacheSerializer = new BiFunction<Schema, Object, byte[]>() {
        @Override
        public byte[] apply(Schema schema, Object originalObject) throws IOException {
            return apacheSerialize(schema, originalObject);
        }
    };

    private static final AvroMapper MAPPER = new AvroMapper();

    /*
     * Special subclass of ReflectData that knows how to resolve and bind generic types. This saves us much pain of
     * having to build these schemas by hand. Also, workarounds for several bugs in the Apache implementation are
     * implemented here.
     */
    private static final ReflectData PATCHED_AVRO_REFLECT_DATA = new ReflectData() {
        @SuppressWarnings({"unchecked" })
        @Override
        protected Schema createSchema(Type type, Map<String, Schema> names0) {
            /* Note, we abuse the fact that we can stick whatever we want into "names" and it won't interfere as long as we don't use String
             * keys. To persist and look up type variable information, we watch for ParameterizedTypes, TypeVariables, and Classes with
             * generic superclasses to extract type variable information and store it in the map. This allows full type variable resolution
             * when building a schema from reflection data.
             */
            Map<Object, Schema> names = (Map<Object, Schema>)(Map<?, Schema>) names0;
            if (type instanceof ParameterizedType) {
                TypeVariable<?>[] genericParameters = ((Class<?>) ((ParameterizedType) type).getRawType()).getTypeParameters();
                if (genericParameters.length > 0) {
                    Type[] boundParameters = ((ParameterizedType) type).getActualTypeArguments();
                    for (int i = 0; i < boundParameters.length; i++) {
                        names.put(genericParameters[i], createSchema(boundParameters[i], new HashMap<String,Schema>(names0)));
                    }
                }
            }
            if (type instanceof Class<?> && ((Class<?>) type).getSuperclass() != null && !Enum.class.isAssignableFrom((Class<?>) type)) {
                // Raw class may extend a generic superclass
                // extract all the type bindings and add them to the map so they can be returned by the next block
                // Interfaces shouldn't matter here because interfaces can't have fields and avro only looks at fields.
                TypeVariable<?>[] genericParameters = ((Class<?>) type).getSuperclass().getTypeParameters();
                if (genericParameters.length > 0) {
                    Type[] boundParameters = ((ParameterizedType) ((Class<?>) type).getGenericSuperclass()).getActualTypeArguments();
                    for (int i = 0; i < boundParameters.length; i++) {
                        names.put(genericParameters[i], createSchema(boundParameters[i], new HashMap<>(names0)));
                    }
                }
            }
            if (type instanceof TypeVariable) {
                // Should only get here by recursion normally; names should be populated with the schema for this type variable by a
                // previous stack frame
<<<<<<< HEAD
=======
                /* 14-Jun-2018, tatu: This is 99.9% certainly wrong; IDE gives warnings and
                 *   it just... doesn't fly. Either keys are NOT Strings or...
                 */
                /*
                 * 26-Jun-2019, baharclerode: The keys are NOT always strings. It's a horrible hack I used to enable support for generics
                 * in the apache implementation because otherwise it flat out doesn't support generic types correctly except for the handful
                 * that they hand-coded support for, resulting in oddities like Set<T> not working, or List<T> working but LinkedList<T> not
                 * working. This regression suite is a lot simpler when we don't have to disable half the tests because the reference
                 * implementation doesn't support them.
                 *
                 * Note the "((Map) names).put(...)" above this else/if case.
                 */
>>>>>>> 0295a5e3
                if (names.containsKey(type)) {
                    return names.get(type);
                }
                // someone fed us an unbound type variable, just fall through to the default behavior
            }
            return super.createSchema(type, names0);
        }

        /*
         * Fix bug where avro can't deserialize from its own schema because it decodes byte[] as an array of ints even though it should be
         */
        @Override
        protected String getSchemaName(Object datum) {
            if (datum instanceof byte[]) {
                return Schema.Type.BYTES.getName();
            }
            return super.getSchemaName(datum);
        }
    };

    /**
     * Deserialize an avro-encoded payload using the given {@code schema} and Apache implementation
     *
     * @param schema
     *     {@link Schema} to use when deserializing the payload
     * @param data
     *     Payload to deserialize
     * @param <T>
     *     Expected type of the deserialized payload
     *
     * @return Deserialized payload
     */
    @SuppressWarnings("unchecked")
    public static <T> T apacheDeserialize(Schema schema, byte[] data) throws IOException {
        Decoder encoder = DecoderFactory.get().binaryDecoder(data, null);
        return (T) PATCHED_AVRO_REFLECT_DATA.createDatumReader(schema).read(null, encoder);
    }

    /**
     * Serializes the {@code object} using the given {@code schema} and the Apache implementation
     *
     * @param schema
     *     {@link Schema} to use when serializing the {@code object}
     * @param object
     *     Object to serialize
     *
     * @return Payload containing the Avro-serialized form of {@code object}
     */
    @SuppressWarnings("unchecked")
    public static byte[] apacheSerialize(Schema schema, Object object) throws IOException {
        ByteArrayOutputStream baos = new ByteArrayOutputStream();
        Encoder encoder = EncoderFactory.get().binaryEncoder(baos, null);
        PATCHED_AVRO_REFLECT_DATA.createDatumWriter(schema).write(object, encoder);
        encoder.flush();
        return baos.toByteArray();
    }

    /**
     * Generates a {@link Schema} for {@code type} using the Apache implementation of Avro
     *
     * @param type
     *     Type for which schema should be generated
     *
     * @return Schema for {@code type}
     */
    public static Schema getApacheSchema(Type type) {
        return PATCHED_AVRO_REFLECT_DATA.getSchema(type);
    }

    /**
     * Generates a {@link Schema} for {@code type} using the Jackson implementation of Avro
     *
     * @param type
     *     Type for which schema should be generated
     *
     * @return Schema for {@code type}
     */
    public static Schema getJacksonSchema(Type type) throws IOException {
        return MAPPER.schemaFor(MAPPER.constructType(type)).getAvroSchema();
    }

    /**
     * Deserialize an avro-encoded payload using the given {@code schema} and Jackson implementation, using the given target {@code type}
     *
     * @param schema
     *     {@link Schema} to use when deserializing the payload
     * @param type
     *     Target type into which Jackson will deserialize the payload
     * @param data
     *     Payload to deserialize
     * @param <T>
     *     Expected type of the deserialized payload
     *
     * @return Deserialized payload
     */
    public static <T> T jacksonDeserialize(Schema schema, JavaType type, byte[] data) throws IOException {
        return MAPPER.readerFor(type).with(new AvroSchema(schema)).readValue(data, 0, data.length);
    }

    /**
     * Deserialize an avro-encoded payload using the given {@code schema} and Jackson implementation, using the given target {@code type}
     *
     * @param schema
     *     {@link Schema} to use when deserializing the payload
     * @param type
     *     Target type into which Jackson will deserialize the payload
     * @param data
     *     Payload to deserialize
     * @param <T>
     *     Expected type of the deserialized payload
     *
     * @return Deserialized payload
     */
    public static <T> T jacksonDeserialize(Schema schema, Type type, byte[] data) throws IOException {
        return jacksonDeserialize(schema, MAPPER.constructType(type), data);
    }

    /**
     * Serializes the {@code object} using the given {@code schema} and the Jackson implementation
     *
     * @param schema
     *     {@link Schema} to use when serializing the {@code object}
     * @param object
     *     Object to serialize
     *
     * @return Payload containing the Avro-serialized form of {@code object}
     */
    public static byte[] jacksonSerialize(Schema schema, Object object) throws IOException {
        return MAPPER.writer().with(new AvroSchema(schema)).writeValueAsBytes(object);
    }
}<|MERGE_RESOLUTION|>--- conflicted
+++ resolved
@@ -122,8 +122,6 @@
             if (type instanceof TypeVariable) {
                 // Should only get here by recursion normally; names should be populated with the schema for this type variable by a
                 // previous stack frame
-<<<<<<< HEAD
-=======
                 /* 14-Jun-2018, tatu: This is 99.9% certainly wrong; IDE gives warnings and
                  *   it just... doesn't fly. Either keys are NOT Strings or...
                  */
@@ -136,7 +134,6 @@
                  *
                  * Note the "((Map) names).put(...)" above this else/if case.
                  */
->>>>>>> 0295a5e3
                 if (names.containsKey(type)) {
                     return names.get(type);
                 }
