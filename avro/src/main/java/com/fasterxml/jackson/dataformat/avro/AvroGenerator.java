--- conflicted
+++ resolved
@@ -292,15 +292,11 @@
 
     @Override
     public final void flush() throws IOException {
-        if (isEnabled(JsonGenerator.Feature.FLUSH_PASSED_TO_STREAM)) {
+        if (isEnabled(StreamWriteFeature.FLUSH_PASSED_TO_STREAM)) {
             _output.flush();
         }
     }
-<<<<<<< HEAD
-    
-=======
-
->>>>>>> a99037f4
+
     @Override
     public void close() throws IOException
     {
