package com.fasterxml.jackson.dataformat.avro.schema;

import java.util.ArrayList;
import java.util.List;

import org.apache.avro.Schema;
import org.apache.avro.reflect.AvroMeta;
import org.apache.avro.reflect.AvroSchema;

import com.fasterxml.jackson.databind.*;
import com.fasterxml.jackson.databind.cfg.MapperConfig;
import com.fasterxml.jackson.databind.jsonFormatVisitors.JsonFormatVisitable;
import com.fasterxml.jackson.databind.jsonFormatVisitors.JsonObjectFormatVisitor;
import com.fasterxml.jackson.databind.ser.BeanPropertyWriter;
import com.fasterxml.jackson.dataformat.avro.AvroFixedSize;

public class RecordVisitor
    extends JsonObjectFormatVisitor.Base
    implements SchemaBuilder
{
    protected final JavaType _type;

    protected final DefinedSchemas _schemas;

    /**
     * Tracks if the schema for this record has been overridden (by an annotation or other means), and calls to the {@code property} and
     * {@code optionalProperty} methods should be ignored.
     */
    protected final boolean _overridden;

    protected Schema _avroSchema;
    
    protected List<Schema.Field> _fields = new ArrayList<Schema.Field>();
    
    public RecordVisitor(SerializerProvider p, JavaType type, DefinedSchemas schemas)
    {
        super(p);
        _type = type;
        _schemas = schemas;
        // Check if the schema for this record is overridden
        BeanDescription bean = getProvider().getConfig().introspectDirectClassAnnotations(_type);
        AvroSchema ann = bean.getClassInfo().getAnnotation(AvroSchema.class);
        if (ann != null) {
            _avroSchema = AvroSchemaHelper.parseJsonSchema(ann.value());
            _overridden = true;
        } else {
            _avroSchema = AvroSchemaHelper.initializeRecordSchema(bean);
            _overridden = false;
            AvroMeta meta = bean.getClassInfo().getAnnotation(AvroMeta.class);
            if (meta != null) {
                _avroSchema.addProp(meta.key(), meta.value());
            }
        }
        schemas.addSchema(type, _avroSchema);
    }
    
    @Override
    public Schema builtAvroSchema() {
        if (!_overridden) {
            // Assumption now is that we are done, so let's assign fields
            _avroSchema.setFields(_fields);
        }
        return _avroSchema;
    }

    /*
    /**********************************************************
    /* JsonObjectFormatVisitor implementation
    /**********************************************************
     */
    
    @Override
    public void property(BeanProperty writer) throws JsonMappingException
    {
<<<<<<< HEAD
        Schema schema = schemaForWriter(writer);
        _fields.add(_field(writer, schema));
=======
        if (_overridden) {
            return;
        }
        _fields.add(schemaFieldForWriter(writer, false));
>>>>>>> 8321c680
    }

    @Override
    public void property(String name, JsonFormatVisitable handler,
            JavaType type) throws JsonMappingException
    {
        if (_overridden) {
            return;
        }
        VisitorFormatWrapperImpl wrapper = new VisitorFormatWrapperImpl(_schemas, getProvider());
        handler.acceptJsonFormatVisitor(wrapper, type);
        Schema schema = wrapper.getAvroSchema();
        _fields.add(new Schema.Field(name, schema, null, (Object) null));
    }

    @Override
    public void optionalProperty(BeanProperty writer) throws JsonMappingException {
        if (_overridden) {
            return;
        }
<<<<<<< HEAD
        _fields.add(_field(writer, schema));
    }

    protected Schema.Field _field(BeanProperty prop, Schema schema)
    {
        Schema.Field field = new Schema.Field(prop.getName(), schema, null, (Object) null);
        MapperConfig<?> config = getProvider().getConfig();
        List<PropertyName> aliases = prop.findAliases(config);
        if (!aliases.isEmpty()) {
            for (PropertyName pn : aliases) {
                field.addAlias(pn.getSimpleName());
            }
        }
        return field;
=======
        _fields.add(schemaFieldForWriter(writer, true));
>>>>>>> 8321c680
    }

    @Override
    public void optionalProperty(String name, JsonFormatVisitable handler,
            JavaType type) throws JsonMappingException
    {
        if (_overridden) {
            return;
        }
        VisitorFormatWrapperImpl wrapper = new VisitorFormatWrapperImpl(_schemas, getProvider());
        handler.acceptJsonFormatVisitor(wrapper, type);
        Schema schema = wrapper.getAvroSchema();
        if (!type.isPrimitive()) {
            schema = AvroSchemaHelper.unionWithNull(schema);
        }
        _fields.add(new Schema.Field(name, schema, null, (Object) null));
    }

    /*
    /**********************************************************************
    /* Internal methods
    /**********************************************************************
     */
    
    protected Schema.Field schemaFieldForWriter(BeanProperty prop, boolean optional) throws JsonMappingException
    {
        Schema writerSchema;
        // Check if schema for property is overridden
        AvroSchema schemaOverride = prop.getAnnotation(AvroSchema.class);
        if (schemaOverride != null) {
            Schema.Parser parser = new Schema.Parser();
            writerSchema = parser.parse(schemaOverride.value());
        } else {
            AvroFixedSize fixedSize = prop.getAnnotation(AvroFixedSize.class);
            if (fixedSize != null) {
                writerSchema = Schema.createFixed(fixedSize.typeName(), null, fixedSize.typeNamespace(), fixedSize.size());
            } else {
                JsonSerializer<?> ser = null;

                // 23-Nov-2012, tatu: Ideally shouldn't need to do this but...
                if (prop instanceof BeanPropertyWriter) {
                    BeanPropertyWriter bpw = (BeanPropertyWriter) prop;
                    ser = bpw.getSerializer();
                }
                final SerializerProvider prov = getProvider();
                if (ser == null) {
                    if (prov == null) {
                        throw JsonMappingException.from(prov, "SerializerProvider missing for RecordVisitor");
                    }
                    ser = prov.findValueSerializer(prop.getType(), prop);
                }
                VisitorFormatWrapperImpl visitor = new VisitorFormatWrapperImpl(_schemas, prov);
                ser.acceptJsonFormatVisitor(visitor, prop.getType());
                writerSchema = visitor.getAvroSchema();
            }

            /* 23-Nov-2012, tatu: Actually let's also assume that primitive type values
             *   are required, as Jackson does not distinguish whether optional has been
             *   defined, or is merely the default setting.
             */
            if (optional && !prop.getType().isPrimitive()) {
                writerSchema = AvroSchemaHelper.unionWithNull(writerSchema);
            }
        }
        Schema.Field field = new Schema.Field(prop.getName(), writerSchema, prop.getMetadata().getDescription(), null);

        AvroMeta meta = prop.getAnnotation(AvroMeta.class);
        if (meta != null) {
            field.addProp(meta.key(), meta.value());
        }

        return field;
    }
}<|MERGE_RESOLUTION|>--- conflicted
+++ resolved
@@ -8,7 +8,6 @@
 import org.apache.avro.reflect.AvroSchema;
 
 import com.fasterxml.jackson.databind.*;
-import com.fasterxml.jackson.databind.cfg.MapperConfig;
 import com.fasterxml.jackson.databind.jsonFormatVisitors.JsonFormatVisitable;
 import com.fasterxml.jackson.databind.jsonFormatVisitors.JsonObjectFormatVisitor;
 import com.fasterxml.jackson.databind.ser.BeanPropertyWriter;
@@ -72,15 +71,14 @@
     @Override
     public void property(BeanProperty writer) throws JsonMappingException
     {
-<<<<<<< HEAD
-        Schema schema = schemaForWriter(writer);
-        _fields.add(_field(writer, schema));
-=======
         if (_overridden) {
             return;
         }
         _fields.add(schemaFieldForWriter(writer, false));
->>>>>>> 8321c680
+        /*
+        Schema schema = schemaForWriter(writer);        
+        _fields.add(_field(writer, schema));
+        */
     }
 
     @Override
@@ -101,24 +99,7 @@
         if (_overridden) {
             return;
         }
-<<<<<<< HEAD
-        _fields.add(_field(writer, schema));
-    }
-
-    protected Schema.Field _field(BeanProperty prop, Schema schema)
-    {
-        Schema.Field field = new Schema.Field(prop.getName(), schema, null, (Object) null);
-        MapperConfig<?> config = getProvider().getConfig();
-        List<PropertyName> aliases = prop.findAliases(config);
-        if (!aliases.isEmpty()) {
-            for (PropertyName pn : aliases) {
-                field.addAlias(pn.getSimpleName());
-            }
-        }
-        return field;
-=======
         _fields.add(schemaFieldForWriter(writer, true));
->>>>>>> 8321c680
     }
 
     @Override
@@ -183,12 +164,19 @@
                 writerSchema = AvroSchemaHelper.unionWithNull(writerSchema);
             }
         }
-        Schema.Field field = new Schema.Field(prop.getName(), writerSchema, prop.getMetadata().getDescription(), null);
+        Schema.Field field = new Schema.Field(prop.getName(), writerSchema, prop.getMetadata().getDescription(),
+                (Object) null);
 
         AvroMeta meta = prop.getAnnotation(AvroMeta.class);
         if (meta != null) {
             field.addProp(meta.key(), meta.value());
         }
+        List<PropertyName> aliases = prop.findAliases(getProvider().getConfig());
+        if (!aliases.isEmpty()) {
+            for (PropertyName pn : aliases) {
+                field.addAlias(pn.getSimpleName());
+            }
+        }
 
         return field;
     }
