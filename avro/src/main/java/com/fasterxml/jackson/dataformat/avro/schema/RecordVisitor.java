package com.fasterxml.jackson.dataformat.avro.schema;

import java.util.ArrayList;
import java.util.List;
import java.util.Map;

import org.apache.avro.Schema;
import org.apache.avro.Schema.Type;
import org.apache.avro.reflect.AvroMeta;
import org.apache.avro.reflect.AvroSchema;
<<<<<<< HEAD
import org.apache.avro.util.internal.JacksonUtils;
import org.codehaus.jackson.JsonNode;
import org.codehaus.jackson.node.NullNode;
import org.codehaus.jackson.map.ObjectMapper;
=======
>>>>>>> 0295a5e3

import com.fasterxml.jackson.databind.*;
import com.fasterxml.jackson.databind.introspect.AnnotatedClass;
import com.fasterxml.jackson.databind.jsonFormatVisitors.JsonFormatVisitable;
import com.fasterxml.jackson.databind.jsonFormatVisitors.JsonObjectFormatVisitor;
import com.fasterxml.jackson.databind.jsontype.NamedType;
import com.fasterxml.jackson.databind.ser.BeanPropertyWriter;

import com.fasterxml.jackson.dataformat.avro.AvroFactory;
import com.fasterxml.jackson.dataformat.avro.AvroFixedSize;
import com.fasterxml.jackson.dataformat.avro.AvroGenerator;
import com.fasterxml.jackson.dataformat.avro.ser.CustomEncodingSerializer;

public class RecordVisitor
    extends JsonObjectFormatVisitor.Base
    implements SchemaBuilder
{
    protected final JavaType _type;

    protected final DefinedSchemas _schemas;

    /**
     * Tracks if the schema for this record has been overridden (by an annotation or other means), and calls to the {@code property} and
     * {@code optionalProperty} methods should be ignored.
     */
    protected final boolean _overridden;

    protected final boolean _cfgAddNullDefaults;

    protected Schema _avroSchema;

    protected List<Schema.Field> _fields = new ArrayList<Schema.Field>();

<<<<<<< HEAD
    
=======
>>>>>>> 0295a5e3
    public RecordVisitor(SerializerProvider p, JavaType type, DefinedSchemas schemas)
    {
        super(p);
        _type = type;
        _schemas = schemas;

        AvroFactory avroFactory = (AvroFactory) p.getGeneratorFactory();
        _cfgAddNullDefaults = avroFactory.isEnabled(AvroGenerator.Feature.ADD_NULL_AS_DEFAULT_VALUE_IN_SCHEMA);

        // Check if the schema for this record is overridden
        SerializationConfig config = p.getConfig();

        // 12-Oct-2019, tatu: VERY important: only get direct annotations, not for supertypes --
        //   otherwise there's infinite loop awaiting for... some reason. Other parts of code
        //   should probably check for loops but bit hard for me to fix as I did not author
        //   code in question (so may be unaware of some nuances)
        final AnnotatedClass annotations = p.introspectDirectClassAnnotations(_type);
        final AnnotationIntrospector intr = p.getAnnotationIntrospector();
        List<NamedType> subTypes = intr.findSubtypes(config, annotations);
        AvroSchema ann = annotations.getAnnotation(AvroSchema.class);
        if (ann != null) {
            _avroSchema = AvroSchemaHelper.parseJsonSchema(ann.value());
            _overridden = true;
        } else if (subTypes != null && !subTypes.isEmpty()) {
            List<Schema> unionSchemas = new ArrayList<>();
            try {
                for (NamedType subType : subTypes) {
                    JsonSerializer<?> ser = getProvider().findValueSerializer(subType.getType());
                    VisitorFormatWrapperImpl visitor = new VisitorFormatWrapperImpl(_schemas, getProvider());
                    ser.acceptJsonFormatVisitor(visitor, getProvider().getTypeFactory().constructType(subType.getType()));
                    unionSchemas.add(visitor.getAvroSchema());
                }
                _avroSchema = Schema.createUnion(unionSchemas);
                _overridden = true;
            } catch (JsonMappingException jme) {
                throw new RuntimeException("Failed to build schema", jme);
            }
        } else {
            _avroSchema = AvroSchemaHelper.initializeRecordSchema(p.getConfig(), _type, annotations);
            _overridden = false;
            AvroMeta meta = annotations.getAnnotation(AvroMeta.class);
            if (meta != null) {
                _avroSchema.addProp(meta.key(), meta.value());
            }
        }
        schemas.addSchema(type, _avroSchema);
    }

    @Override
    public Schema builtAvroSchema() {
        if (!_overridden) {
            // Assumption now is that we are done, so let's assign fields
            _avroSchema.setFields(_fields);
        }
        return _avroSchema;
    }

    /*
    /**********************************************************
    /* JsonObjectFormatVisitor implementation
    /**********************************************************
     */

    @Override
    public void property(BeanProperty writer) throws JsonMappingException
    {
        if (_overridden) {
            return;
        }
        _fields.add(schemaFieldForWriter(writer, false));
    }

    @Override
    public void property(String name, JsonFormatVisitable handler,
            JavaType type) throws JsonMappingException
    {
        if (_overridden) {
            return;
        }
        VisitorFormatWrapperImpl wrapper = new VisitorFormatWrapperImpl(_schemas, getProvider());
        handler.acceptJsonFormatVisitor(wrapper, type);
        Schema schema = wrapper.getAvroSchema();
        _fields.add(new Schema.Field(name, schema, null, (Object) null));
    }

    @Override
    public void optionalProperty(BeanProperty writer) throws JsonMappingException {
        if (_overridden) {
            return;
        }
        _fields.add(schemaFieldForWriter(writer, true));
    }

    @Override
    public void optionalProperty(String name, JsonFormatVisitable handler,
            JavaType type) throws JsonMappingException
    {
        if (_overridden) {
            return;
        }
        VisitorFormatWrapperImpl wrapper = new VisitorFormatWrapperImpl(_schemas, getProvider());
        handler.acceptJsonFormatVisitor(wrapper, type);
        Schema schema = wrapper.getAvroSchema();
        if (!type.isPrimitive()) {
            schema = AvroSchemaHelper.unionWithNull(schema);
        }
        _fields.add(new Schema.Field(name, schema, null, (Object) null));
    }

    /*
    /**********************************************************************
    /* Internal methods
    /**********************************************************************
     */

    protected Schema.Field schemaFieldForWriter(BeanProperty prop, boolean optional) throws JsonMappingException
    {
        Schema writerSchema;
        // Check if schema for property is overridden
        AvroSchema schemaOverride = prop.getAnnotation(AvroSchema.class);
        if (schemaOverride != null) {
            Schema.Parser parser = new Schema.Parser();
            writerSchema = parser.parse(schemaOverride.value());
        } else {
            AvroFixedSize fixedSize = prop.getAnnotation(AvroFixedSize.class);
            if (fixedSize != null) {
                writerSchema = Schema.createFixed(fixedSize.typeName(), null, fixedSize.typeNamespace(), fixedSize.size());
            } else {
                JsonSerializer<?> ser = null;

                // 23-Nov-2012, tatu: Ideally shouldn't need to do this but...
                if (prop instanceof BeanPropertyWriter) {
                    BeanPropertyWriter bpw = (BeanPropertyWriter) prop;
                    ser = bpw.getSerializer();
                    /*
                     * 2-Mar-2017, bryan: AvroEncode annotation expects to have the schema used directly
                     */
                    optional = optional && !(ser instanceof CustomEncodingSerializer); // Don't modify schema
                }
                final SerializerProvider prov = getProvider();
                if (ser == null) {
                    if (prov == null) {
                        throw JsonMappingException.from(prov, "SerializerProvider missing for RecordVisitor");
                    }
                    ser = prov.findPrimaryPropertySerializer(prop.getType(), prop);
                }
                VisitorFormatWrapperImpl visitor = new VisitorFormatWrapperImpl(_schemas, prov);
                ser.acceptJsonFormatVisitor(visitor, prop.getType());
                writerSchema = visitor.getAvroSchema();
            }

            // 23-Nov-2012, tatu: Actually let's also assume that primitive type values
            //   are required, as Jackson does not distinguish whether optional has been
            //   defined, or is merely the default setting.
            if (optional && !prop.getType().isPrimitive()) {
                writerSchema = AvroSchemaHelper.unionWithNull(writerSchema);
            }
        }
<<<<<<< HEAD
        JsonNode defaultValue = parseJson(prop.getMetadata().getDefaultValue());
        if ((defaultValue == null) && _cfgAddNullDefaults
                && writerSchema.getType() == Type.UNION
                && writerSchema.getIndexNamed(Type.NULL.getName()) != null) {
            defaultValue = NullNode.getInstance();
        }
        writerSchema = reorderUnionToMatchDefaultType(writerSchema, defaultValue);

        String name = prop.getName();
        Schema.Field field = new Schema.Field(name, writerSchema, prop.getMetadata().getDescription(),
                JacksonUtils.toObject(defaultValue));
=======
        JsonNode defaultValue = AvroSchemaHelper.parseDefaultValue(prop.getMetadata().getDefaultValue());
        writerSchema = reorderUnionToMatchDefaultType(writerSchema, defaultValue);
        Schema.Field field = new Schema.Field(prop.getName(), writerSchema, prop.getMetadata().getDescription(),
                AvroSchemaHelper.jsonNodeToObject(defaultValue));
>>>>>>> 0295a5e3

        AvroMeta meta = prop.getAnnotation(AvroMeta.class);
        if (meta != null) {
            field.addProp(meta.key(), meta.value());
        }
        List<PropertyName> aliases = prop.findAliases(getProvider().getConfig());
        if (!aliases.isEmpty()) {
            for (PropertyName pn : aliases) {
                field.addAlias(pn.getSimpleName());
            }
        }
        return field;
    }

    /**
     * A union schema with a default value must always have the schema branch corresponding to the default value first, or Avro will print a
     * warning complaining that the default value is not compatible. If {@code schema} is a {@link Schema.Type#UNION UNION} schema and
     * {@code defaultValue} is non-{@code null}, this finds the appropriate branch in the union and reorders the union so that it is first.
     *
     * @param schema
     *     Schema to reorder; If {@code null} or not a {@code UNION}, then it is returned unmodified.
     * @param defaultValue
     *     Default value to match with the union
     *
     * @return A schema modified so the first branch matches the type of {@code defaultValue}; otherwise, {@code schema} is returned
     * unmodified.
     */
    protected Schema reorderUnionToMatchDefaultType(Schema schema, JsonNode defaultValue) {
        if (schema == null || defaultValue == null || schema.getType() != Type.UNION) {
            return schema;
        }
        List<Schema> types = new ArrayList<>(schema.getTypes());
        Integer matchingIndex = null;
        if (defaultValue.isArray()) {
            matchingIndex = schema.getIndexNamed(Type.ARRAY.getName());
        } else if (defaultValue.isObject()) {
            matchingIndex = schema.getIndexNamed(Type.MAP.getName());
            if (matchingIndex == null) {
                // search for a record
                for (int i = 0; i < types.size(); i++) {
                    if (types.get(i).getType() == Type.RECORD) {
                        matchingIndex = i;
                        break;
                    }
                }
            }
        } else if (defaultValue.isBoolean()) {
            matchingIndex = schema.getIndexNamed(Type.BOOLEAN.getName());
        } else if (defaultValue.isNull()) {
            matchingIndex = schema.getIndexNamed(Type.NULL.getName());
        } else if (defaultValue.isBinary()) {
            matchingIndex = schema.getIndexNamed(Type.BYTES.getName());
        } else if (defaultValue.isFloatingPointNumber()) {
            matchingIndex = schema.getIndexNamed(Type.DOUBLE.getName());
            if (matchingIndex == null) {
                matchingIndex = schema.getIndexNamed(Type.FLOAT.getName());
            }
        } else if (defaultValue.isIntegralNumber()) {
            matchingIndex = schema.getIndexNamed(Type.LONG.getName());
            if (matchingIndex == null) {
                matchingIndex = schema.getIndexNamed(Type.INT.getName());
            }
        } else if (defaultValue.isTextual()) {
            matchingIndex = schema.getIndexNamed(Type.STRING.getName());
            if (matchingIndex == null) {
                // search for an enum
                for (int i = 0; i < types.size(); i++) {
                    if (types.get(i).getType() == Type.ENUM) {
                        matchingIndex = i;
                        break;
                    }
                }
            }
        }
        if (matchingIndex != null) {
            types.add(0, types.remove((int)matchingIndex));
            Map<String, Object> jsonProps = schema.getObjectProps();
            schema = Schema.createUnion(types);
            // copy any properties over
            for (String property : jsonProps.keySet()) {
                schema.addProp(property, jsonProps.get(property));
            }
        }
        return schema;
    }
}<|MERGE_RESOLUTION|>--- conflicted
+++ resolved
@@ -8,13 +8,6 @@
 import org.apache.avro.Schema.Type;
 import org.apache.avro.reflect.AvroMeta;
 import org.apache.avro.reflect.AvroSchema;
-<<<<<<< HEAD
-import org.apache.avro.util.internal.JacksonUtils;
-import org.codehaus.jackson.JsonNode;
-import org.codehaus.jackson.node.NullNode;
-import org.codehaus.jackson.map.ObjectMapper;
-=======
->>>>>>> 0295a5e3
 
 import com.fasterxml.jackson.databind.*;
 import com.fasterxml.jackson.databind.introspect.AnnotatedClass;
@@ -48,10 +41,6 @@
 
     protected List<Schema.Field> _fields = new ArrayList<Schema.Field>();
 
-<<<<<<< HEAD
-    
-=======
->>>>>>> 0295a5e3
     public RecordVisitor(SerializerProvider p, JavaType type, DefinedSchemas schemas)
     {
         super(p);
@@ -210,7 +199,7 @@
                 writerSchema = AvroSchemaHelper.unionWithNull(writerSchema);
             }
         }
-<<<<<<< HEAD
+/*
         JsonNode defaultValue = parseJson(prop.getMetadata().getDefaultValue());
         if ((defaultValue == null) && _cfgAddNullDefaults
                 && writerSchema.getType() == Type.UNION
@@ -222,12 +211,20 @@
         String name = prop.getName();
         Schema.Field field = new Schema.Field(name, writerSchema, prop.getMetadata().getDescription(),
                 JacksonUtils.toObject(defaultValue));
-=======
+*/
         JsonNode defaultValue = AvroSchemaHelper.parseDefaultValue(prop.getMetadata().getDefaultValue());
-        writerSchema = reorderUnionToMatchDefaultType(writerSchema, defaultValue);
+
+        // [dataformats-binary#145]: induce `null` default value, if compatible
+        if (_cfgAddNullDefaults
+                && (defaultValue == null)
+                && writerSchema.getType() == Type.UNION
+                && writerSchema.getIndexNamed(Type.NULL.getName()) != null) {
+            defaultValue = AvroSchemaHelper.nullNode();
+        } else {
+            writerSchema = reorderUnionToMatchDefaultType(writerSchema, defaultValue);
+        }
         Schema.Field field = new Schema.Field(prop.getName(), writerSchema, prop.getMetadata().getDescription(),
                 AvroSchemaHelper.jsonNodeToObject(defaultValue));
->>>>>>> 0295a5e3
 
         AvroMeta meta = prop.getAnnotation(AvroMeta.class);
         if (meta != null) {
