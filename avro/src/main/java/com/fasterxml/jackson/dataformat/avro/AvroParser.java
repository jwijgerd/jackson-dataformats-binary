--- conflicted
+++ resolved
@@ -7,12 +7,9 @@
 import com.fasterxml.jackson.core.base.ParserBase;
 import com.fasterxml.jackson.core.io.IOContext;
 import com.fasterxml.jackson.core.util.ByteArrayBuilder;
-<<<<<<< HEAD
+import com.fasterxml.jackson.core.util.JacksonFeatureSet;
 import com.fasterxml.jackson.core.util.SimpleTokenReadContext;
 import com.fasterxml.jackson.core.util.VersionUtil;
-=======
-import com.fasterxml.jackson.core.util.JacksonFeatureSet;
->>>>>>> d0c58e71
 import com.fasterxml.jackson.dataformat.avro.deser.AvroReadContext;
 import com.fasterxml.jackson.dataformat.avro.deser.MissingReader;
 
@@ -112,28 +109,42 @@
     @Override
     public abstract Object getInputSource();
 
-<<<<<<< HEAD
-=======
-    // ensure impl defines
-    @Override
-    public abstract JsonParser overrideFormatFeatures(int values, int mask);
-
-    @Override // since 2.12
+    /*                                                                                       
+    /**********************************************************************
+    /* Versioned                                                                             
+    /**********************************************************************
+     */
+
+    @Override
+    public Version version() {
+        return PackageVersion.VERSION;
+    }
+
+    /*
+    /**********************************************************************
+    /* Capability introspection
+    /**********************************************************************
+     */
+
+    @Override
+    public final int formatReadFeatures() {
+        return _formatFeatures;
+    }
+
+    @Override
+    public boolean canReadTypeId() {
+        return true;
+    }
+
+    @Override
+    public boolean canUseSchema(FormatSchema schema) {
+        return (schema instanceof AvroSchema);
+    }
+
+    @Override
     public JacksonFeatureSet<StreamReadCapability> getReadCapabilities() {
         // Defaults are fine
         return DEFAULT_READ_CAPABILITIES;
-    }
-
->>>>>>> d0c58e71
-    /*                                                                                       
-    /**********************************************************************
-    /* Versioned                                                                             
-    /**********************************************************************
-     */
-
-    @Override
-    public Version version() {
-        return PackageVersion.VERSION;
     }
 
     /*
@@ -194,11 +205,6 @@
      */
     public boolean isEnabled(AvroParser.Feature f) {
         return (_formatFeatures & f.getMask()) != 0;
-    }
-
-    @Override
-    public boolean canUseSchema(FormatSchema schema) {
-        return (schema instanceof AvroSchema);
     }
 
     @Override public AvroSchema getSchema() {
@@ -227,11 +233,6 @@
     protected abstract void _initSchema(AvroSchema schema) throws JsonProcessingException;
 
     @Override
-    public boolean canReadTypeId() {
-        return true;
-    }
-
-    @Override
     public Object getTypeId() throws IOException {
         return _avroContext != null ? _avroContext.getTypeId() : null;
     }
