--- conflicted
+++ resolved
@@ -96,17 +96,8 @@
         return (pkg == null) ? "" : pkg.getName();
     }
 
-<<<<<<< HEAD
     protected static String getTypeName(JavaType type) {
         String name = type.getRawClass().getSimpleName();
-=======
-    protected static String getName(JavaType type) {
-        return getName(type.getRawClass());
-    }
-
-    protected static String getName(Class<?> cls) {
-        String name = cls.getSimpleName();
->>>>>>> 0043642e
         // Alas, some characters not accepted...
         if (name.endsWith("[]")) {
             name = name.replaceAll("[]", "Array");
