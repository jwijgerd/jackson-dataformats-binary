--- conflicted
+++ resolved
@@ -118,8 +118,6 @@
 
     public abstract void writeValue(Object value) throws IOException;
 
-<<<<<<< HEAD
-=======
     public void writeBinary(byte[] data, int offset, int len) throws IOException {
         // 26-Nov-2019, tatu: Let's defer coercion, just need to remove fluff
         if ((offset != 0) || (len != data.length)) {
@@ -128,10 +126,6 @@
         writeValue(data);
     }
 
-    /**
-     * @since 2.5
-     */
->>>>>>> 0043642e
     public abstract void writeString(String value) throws IOException;
 
     public abstract void writeNull() throws IOException;
