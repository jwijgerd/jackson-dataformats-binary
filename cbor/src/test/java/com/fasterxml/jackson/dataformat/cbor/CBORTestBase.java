--- conflicted
+++ resolved
@@ -10,13 +10,10 @@
 import org.junit.Assert;
 
 import com.fasterxml.jackson.core.*;
-<<<<<<< HEAD
 import com.fasterxml.jackson.core.json.JsonFactory;
 import com.fasterxml.jackson.databind.ObjectMapper;
 import com.fasterxml.jackson.databind.ObjectWriter;
-=======
 import com.fasterxml.jackson.dataformat.cbor.databind.CBORMapper;
->>>>>>> 8e6baf2f
 
 public abstract class CBORTestBase
     extends junit.framework.TestCase
@@ -51,8 +48,8 @@
 
     protected final static ObjectMapper JSON_MAPPER = new ObjectMapper();
 
-    protected final static ObjectMapper CBOR_MAPPER = new ObjectMapper(new CBORFactory());
-    
+    protected final static CBORMapper CBOR_MAPPER = new CBORMapper(new CBORFactory());
+
     /*
     /**********************************************************
     /* Factory methods
@@ -71,21 +68,16 @@
         return (CBORParser) CBOR_MAPPER.createParser(in);
     }
 
-    protected ObjectMapper cborMapper() {
-        return new ObjectMapper(cborFactory());
-    }
-
-    protected ObjectMapper.Builder cborMapperBuilder() {
-        return ObjectMapper.builder(cborFactory());
-    }
-    
-<<<<<<< HEAD
+    protected CBORMapper cborMapper() {
+        return new CBORMapper(cborFactory());
+    }
+
+    protected CBORMapper.Builder cborMapperBuilder() {
+        return CBORMapper.builder(cborFactory());
+    }
+
     protected ObjectMapper jsonMapper() {
         return new ObjectMapper(new JsonFactory());
-=======
-    protected CBORMapper cborMapper() {
-        return new CBORMapper(cborFactory());
->>>>>>> 8e6baf2f
     }
 
     protected CBORFactory cborFactory() {
