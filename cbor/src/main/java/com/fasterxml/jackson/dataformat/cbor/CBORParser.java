package com.fasterxml.jackson.dataformat.cbor;

import java.io.*;
import java.math.BigDecimal;
import java.math.BigInteger;
import java.nio.charset.Charset;
import java.util.Arrays;

import com.fasterxml.jackson.core.*;
import com.fasterxml.jackson.core.base.ParserBase;
import com.fasterxml.jackson.core.io.IOContext;
import com.fasterxml.jackson.core.io.NumberInput;
import com.fasterxml.jackson.core.json.DupDetector;
import com.fasterxml.jackson.core.sym.ByteQuadsCanonicalizer;
import com.fasterxml.jackson.core.sym.FieldNameMatcher;
import com.fasterxml.jackson.core.util.ByteArrayBuilder;
<<<<<<< HEAD
=======
import com.fasterxml.jackson.core.util.JacksonFeatureSet;
import com.fasterxml.jackson.core.util.TextBuffer;
>>>>>>> d0c58e71

import static com.fasterxml.jackson.dataformat.cbor.CBORConstants.*;

public class CBORParser extends ParserBase
{
    /**
     * Enumeration that defines all togglable features for CBOR generators.
     */
    public enum Feature implements FormatFeature
    {
//        BOGUS(false)
        ;

        final boolean _defaultState;
        final int _mask;
        
        /**
         * Method that calculates bit set (flags) of all features that
         * are enabled by default.
         */
        public static int collectDefaults()
        {
            int flags = 0;
            for (Feature f : values()) {
                if (f.enabledByDefault()) {
                    flags |= f.getMask();
                }
            }
            return flags;
        }
        
        private Feature(boolean defaultState) {
            _defaultState = defaultState;
            _mask = (1 << ordinal());
        }
        
        @Override public boolean enabledByDefault() { return _defaultState; }
        @Override public int getMask() { return _mask; }
        @Override public boolean enabledIn(int flags) { return (flags & _mask) != 0; }
    }

    private final static Charset UTF8 = Charset.forName("UTF-8");

    private final static int[] UTF8_UNIT_CODES = CBORConstants.sUtf8UnitLengths;

    // Constants for handling of 16-bit "mini-floats"
    private final static double MATH_POW_2_10 = Math.pow(2, 10);
    private final static double MATH_POW_2_NEG14 = Math.pow(2, -14);

    /*
    /**********************************************************************
    /* Parsing state
    /**********************************************************************
     */

    /**
     * Information about parser context, context in which
     * the next token is to be parsed (root, array, object).
     */
    protected CBORReadContext _parsingContext;

    /**
     * We will keep track of tag value for possible future use.
     */
    protected int _tagValue = -1;

    /*
    /**********************************************************************
    /* Input source config, state
    /**********************************************************************
     */

    /**
     * Input stream that can be used for reading more content, if one
     * in use. May be null, if input comes just as a full buffer,
     * or if the stream has been closed.
     */
    protected InputStream _inputStream;

    /**
     * Current buffer from which data is read; generally data is read into
     * buffer from input source, but in some cases pre-loaded buffer
     * is handed to the parser.
     */
    protected byte[] _inputBuffer;

    /**
     * Flag that indicates whether the input buffer is recyclable (and
     * needs to be returned to recycler once we are done) or not.
     *<p>
     * If it is not, it also means that parser can NOT modify underlying
     * buffer.
     */
    protected boolean _bufferRecyclable;

    /*
    /**********************************************************************
    /* Additional parsing state
    /**********************************************************************
     */

    /**
     * Flag that indicates that the current token has not yet
     * been fully processed, and needs to be finished for
     * some access (or skipped to obtain the next token)
     */
    protected boolean _tokenIncomplete = false;

    /**
     * Type byte of the current token
     */
    protected int _typeByte;

    /**
     * Helper variables used when dealing with chunked content.
     */
    private int _chunkLeft, _chunkEnd;

    // Base class has all other types, but no distinction between double, float, so
    protected float _numberFloat;

    /*
    /**********************************************************************
    /* Symbol handling, decoding
    /**********************************************************************
     */

    /**
     * Symbol table that contains field names encountered so far
     */
    final protected ByteQuadsCanonicalizer _symbols;

    /**
     * Temporary buffer used for name parsing.
     */
    protected int[] _quadBuffer = NO_INTS;

    /**
     * Quads used for hash calculation
     */
    protected int _quad1, _quad2, _quad3;

    /*
    /**********************************************************************
    /* Life-cycle
    /**********************************************************************
     */

    public CBORParser(ObjectReadContext readCtxt, IOContext ioCtxt,
            int parserFeatures, int cborFeatures,
            ByteQuadsCanonicalizer sym,
            InputStream in, byte[] inputBuffer, int start, int end,
            boolean bufferRecyclable)
    {
        super(readCtxt, ioCtxt, parserFeatures);
        _symbols = sym;

        _inputStream = in;
        _inputBuffer = inputBuffer;
        _inputPtr = start;
        _inputEnd = end;
        _bufferRecyclable = bufferRecyclable;
        DupDetector dups = StreamReadFeature.STRICT_DUPLICATE_DETECTION.enabledIn(parserFeatures)
                ? DupDetector.rootDetector(this) : null;
        _parsingContext = CBORReadContext.createRootContext(dups);

        _tokenInputRow = -1;
        _tokenInputCol = -1;
    }

    /*                                                                                       
    /**********************************************************************
    /* Versioned                                                                             
    /**********************************************************************
     */

    @Override
    public Version version() {
        return PackageVersion.VERSION;
    }

    /*
<<<<<<< HEAD
    /**********************************************************************
=======
    /**********************************************************
    /* Configuration
    /**********************************************************
     */

//    public JsonParser overrideStdFeatures(int values, int mask)

    @Override
    public int getFormatFeatures() {
        // No parser features, yet
        return 0;
    }

    @Override // since 2.12
    public JacksonFeatureSet<StreamReadCapability> getReadCapabilities() {
        // Defaults are fine
        return DEFAULT_READ_CAPABILITIES;
    }

    /*
    /**********************************************************
>>>>>>> d0c58e71
    /* Extended API
    /**********************************************************************
     */

    /**
     * Method that can be used to access tag id associated with
     * the most recently decoded value (whether completely, for
     * scalar values, or partially, for Objects/Arrays), if any.
     * If no tag was associated with it, -1 is returned.
     */
    public int getCurrentTag() {
        return _tagValue;
    }

    /*
    /**********************************************************************
    /* Abstract impls
    /**********************************************************************
     */

    @Override public TokenStreamContext getParsingContext() { return _parsingContext; }
    @Override public void setCurrentValue(Object v) { _parsingContext.setCurrentValue(v); }
    @Override public Object getCurrentValue() { return _parsingContext.getCurrentValue(); }

    @Override
    public int releaseBuffered(OutputStream out) throws IOException
    {
        int count = _inputEnd - _inputPtr;
        if (count < 1) {
            return 0;
        }
        // let's just advance ptr to end
        int origPtr = _inputPtr;
        out.write(_inputBuffer, origPtr, count);
        return count;
    }
    
    @Override
    public Object getInputSource() {
        return _inputStream;
    }

    /**
     * Overridden since we do not really have character-based locations,
     * but we do have byte offset to specify.
     */
    @Override
    public JsonLocation getTokenLocation()
    {
        // token location is correctly managed...
        return new JsonLocation(_ioContext.getSourceReference(),
                _tokenInputTotal, // bytes
                -1, -1, (int) _tokenInputTotal); // char offset, line, column
    }   

    /**
     * Overridden since we do not really have character-based locations,
     * but we do have byte offset to specify.
     */
    @Override
    public JsonLocation getCurrentLocation()
    {
        final long offset = _currInputProcessed + _inputPtr;
        return new JsonLocation(_ioContext.getSourceReference(),
                offset, // bytes
                -1, -1, (int) offset); // char offset, line, column
    }

    /**
     * Method that can be called to get the name associated with
     * the current event.
     */
    @Override
    public String currentName() throws IOException
    {
        if (_currToken == JsonToken.START_OBJECT || _currToken == JsonToken.START_ARRAY) {
            return _parsingContext.getParent().currentName();
        }
        return _parsingContext.currentName();
    }

    @Override
    public void close() throws IOException {
        if (!_closed) {
            _closed = true;
            _symbols.release();
            try {
                _closeInput();
            } finally {
                // as per [JACKSON-324], do in finally block
                // Also, internal buffer(s) can now be released as well
                _releaseBuffers();
            }
        }
    }

    /*
    /**********************************************************************
    /* Overridden methods
    /**********************************************************************
     */

    @Override
    public boolean hasTextCharacters()
    {
        if (_currToken == JsonToken.VALUE_STRING) {
            // yes; is or can be made available efficiently as char[]
            return _textBuffer.hasTextAsCharacters();
        }
        // other types, no benefit from accessing as char[]
        return false;
    }

    /**
     * Method called to release internal buffers owned by the base
     * reader. This may be called along with {@link #_closeInput} (for
     * example, when explicitly closing this reader instance), or
     * separately (if need be).
     */
    @Override
    protected void _releaseBuffers() throws IOException
    {
        super._releaseBuffers();
        if (_bufferRecyclable) {
            byte[] buf = _inputBuffer;
            if (buf != null) {
                _inputBuffer = null;
                _ioContext.releaseReadIOBuffer(buf);
            }
        }
    }

    /*
    /**********************************************************************
    /* JsonParser impl
    /**********************************************************************
     */

    @Override
    public JsonToken nextToken() throws IOException
    {
        _numTypesValid = NR_UNKNOWN;
        // For longer tokens (text, binary), we'll only read when requested
        if (_tokenIncomplete) {
            _skipIncomplete();
        }
        _tokenInputTotal = _currInputProcessed + _inputPtr;
        // also: clear any data retained so far
        _binaryValue = null;

        /* First: need to keep track of lengths of defined-length Arrays and
         * Objects (to materialize END_ARRAY/END_OBJECT as necessary);
         * as well as handle names for Object entries.
         */
        if (_parsingContext.inObject()) {
            if (_currToken != JsonToken.FIELD_NAME) {
                _tagValue = -1;
                // completed the whole Object?
                if (!_parsingContext.expectMoreValues()) {
                    _parsingContext = _parsingContext.getParent();
                    return (_currToken = JsonToken.END_OBJECT);
                }
                return (_currToken = _decodeFieldName());
            }
        } else {
            if (!_parsingContext.expectMoreValues()) {
                _tagValue = -1;
                _parsingContext = _parsingContext.getParent();
                return (_currToken = JsonToken.END_ARRAY);
            }
        }
        if (_inputPtr >= _inputEnd) {
            if (!loadMore()) {
                return _handleCBOREOF();
            }
        }
        int ch = _inputBuffer[_inputPtr++];
        int type = (ch >> 5) & 0x7;

        // One special case: need to consider tag as prefix first:
        if (type == 6) {
            _tagValue = Integer.valueOf(_decodeTag(ch & 0x1F));
            if (_inputPtr >= _inputEnd) {
                if (!loadMore()) {
                    return _handleCBOREOF();
                }
            }
            ch = _inputBuffer[_inputPtr++];
            type = (ch >> 5) & 0x7;
        } else {
            _tagValue = -1;
        }
        
        final int lowBits = ch & 0x1F;
        switch (type) {
        case 0: // positive int
            _numTypesValid = NR_INT;
            if (lowBits <= 23) {
                _numberInt = lowBits;
            } else {
                switch (lowBits - 24) {
                case 0:
                    _numberInt = _decode8Bits();
                    break;
                case 1:
                    _numberInt = _decode16Bits();
                    break;
                case 2:
                    // 15-Oct-2016, as per [dataformats-binary#30], we got an edge case here
                    {
                        int v = _decode32Bits();
                        if (v >= 0) {
                            _numberInt = v;
                        } else {
                            long l = (long) v;
                            _numberLong = l & 0xFFFFFFFFL;
                            _numTypesValid = NR_LONG;
                        }
                    }
                    break;
                case 3:
                    // 15-Oct-2016, as per [dataformats-binary#30], we got an edge case here
                    {
                        long l = _decode64Bits();
                        if (l >= 0L) {
                            _numberLong = l;
                            _numTypesValid = NR_LONG;
                        } else {
                            _numberBigInt = _bigPositive(l);
                            _numTypesValid = NR_BIGINT;
                        }
                    }
                    break;
                default:
                    _invalidToken(ch);
                }
            }
            return (_currToken = JsonToken.VALUE_NUMBER_INT);
        case 1: // negative int
            _numTypesValid = NR_INT;
            if (lowBits <= 23) {
                _numberInt = -lowBits - 1;
            } else {
                switch (lowBits - 24) {
                case 0:
                    _numberInt = -_decode8Bits() - 1;
                    break;
                case 1:
                    _numberInt = -_decode16Bits() - 1;
                    break;
                case 2:
                    // 15-Oct-2016, as per [dataformats-binary#30], we got an edge case here
                    {
                        int v = _decode32Bits();
                        if (v < 0) {
                            long unsignedBase = (long) v & 0xFFFFFFFFL;
                            _numberLong = -unsignedBase - 1L;
                            _numTypesValid = NR_LONG;
                        } else {
                            _numberInt = -v - 1;
                        }
                    }
                    break;
                case 3:
                    // 15-Oct-2016, as per [dataformats-binary#30], we got an edge case here
                    {
                        long l = _decode64Bits();
                        if (l >= 0L) {
                            _numberLong = -l - 1L;
                            _numTypesValid = NR_LONG;
                        } else {
                            _numberBigInt = _bigNegative(l);
                            _numTypesValid = NR_BIGINT;
                        }
                    }
                    break;
                default:
                    _invalidToken(ch);
                }
            }
            return (_currToken = JsonToken.VALUE_NUMBER_INT);

        case 2: // byte[]
            _typeByte = ch;
            _tokenIncomplete = true;
            if (_tagValue >= 0) {
                return _handleTaggedBinary(_tagValue);
            }
            return (_currToken = JsonToken.VALUE_EMBEDDED_OBJECT);

        case 3: // String
            _typeByte = ch;
            _tokenIncomplete = true;
            return (_currToken = JsonToken.VALUE_STRING);

        case 4: // Array
            {
                int len = _decodeExplicitLength(lowBits);
                if (_tagValue >= 0) {
                    return _handleTaggedArray(_tagValue, len);
                }
                _parsingContext = _parsingContext.createChildArrayContext(len);
            }
            return (_currToken = JsonToken.START_ARRAY);

        case 5: // Object
            _currToken = JsonToken.START_OBJECT;
            {
                int len = _decodeExplicitLength(lowBits);
                _parsingContext = _parsingContext.createChildObjectContext(len);
            }
            return _currToken;

        case 6: // another tag; not allowed
            _reportError("Multiple tags not allowed per value (first tag: "+_tagValue+")");
            
        default: // misc: tokens, floats
            switch (lowBits) {
            case 20:
                return (_currToken = JsonToken.VALUE_FALSE);
            case 21:
                return (_currToken = JsonToken.VALUE_TRUE);
            case 22:
                return (_currToken = JsonToken.VALUE_NULL);
            case 23:
                return (_currToken = _decodeUndefinedValue());
                
            case 25: // 16-bit float... 
                // As per [http://stackoverflow.com/questions/5678432/decompressing-half-precision-floats-in-javascript]
                {
                    _numberFloat = (float) _decodeHalfSizeFloat();
                    _numTypesValid = NR_FLOAT;
                }
                return (_currToken = JsonToken.VALUE_NUMBER_FLOAT);
            case 26: // Float32
                {
                    _numberFloat = Float.intBitsToFloat(_decode32Bits());
                    _numTypesValid = NR_FLOAT;
                }
                return (_currToken = JsonToken.VALUE_NUMBER_FLOAT);
            case 27: // Float64
                _numberDouble = Double.longBitsToDouble(_decode64Bits());
                _numTypesValid = NR_DOUBLE;
                return (_currToken = JsonToken.VALUE_NUMBER_FLOAT);
            case 31: // Break
                if (_parsingContext.inArray()) {
                    if (!_parsingContext.hasExpectedLength()) {
                        _parsingContext = _parsingContext.getParent();
                        return (_currToken = JsonToken.END_ARRAY);
                    }
                }
                // Object end-marker can't occur here
                _reportUnexpectedBreak();
            }
            _invalidToken(ch);
        }
        return null;
    }

    protected String _numberToName(int ch, boolean neg) throws IOException
    {
        final int lowBits = ch & 0x1F;
        int i;
        if (lowBits <= 23) {
            i = lowBits;
        } else {
            switch (lowBits) {
            case 24:
                i = _decode8Bits();
                break;
            case 25:
                i = _decode16Bits();
                break;
            case 26:
                i = _decode32Bits();
                break;
            case 27:
                {
                    long l = _decode64Bits();
                    if (neg) {
                        l = -l - 1L;
                    }
                    return String.valueOf(l);
                }
            default:
                throw _constructError("Invalid length indicator for ints ("+lowBits+"), token 0x"+Integer.toHexString(ch));
            }
        }
        if (neg) {
            i = -i - 1;
        }
        return String.valueOf(i);
    }

    protected JsonToken _handleTaggedBinary(int tag) throws IOException
    {
        // For now all we should get is BigInteger
        boolean neg;
        if (tag == TAG_BIGNUM_POS) {
            neg = false;
        } else  if (tag == TAG_BIGNUM_NEG) {
            neg = true;
        } else {
            // 12-May-2016, tatu: Since that's all we know, let's otherwise
            //   just return default Binary data marker
            return (_currToken = JsonToken.VALUE_EMBEDDED_OBJECT);
        }

        // First: get the data
        _finishToken();

        BigInteger nr = new BigInteger(_binaryValue);
        if (neg) {
            nr = nr.negate();
        }
        _numberBigInt = nr;
        _numTypesValid = NR_BIGINT;
        _tagValue = -1;
        return (_currToken = JsonToken.VALUE_NUMBER_INT);
    }

    protected JsonToken _handleTaggedArray(int tag, int len) throws IOException
    {
        // For simplicity, let's create matching array context -- in perfect
        // world that wouldn't be necessarily, but in this one there are
        // some constraints that make it necessary
        _parsingContext = _parsingContext.createChildArrayContext(len);

        // BigDecimal is the only thing we know for sure
        if (tag != CBORConstants.TAG_DECIMAL_FRACTION) {
            return (_currToken = JsonToken.START_ARRAY);
        }
        _currToken = JsonToken.START_ARRAY;

        // but has to have length of 2; otherwise we have a problem...
        if (len != 2) {
            _reportError("Unexpected array size ("+len+") for tagged 'bigfloat' value; should have exactly 2 number elements");
        }
        // and then use recursion to get values
        // First: exponent, which MUST be a simple integer value
        if (!_checkNextIsIntInArray("bigfloat")) {
            _reportError("Unexpected token ("+currentToken()+") as the first part of 'bigfloat' value: should get VALUE_NUMBER_INT");
        }
        // 27-Nov-2019, tatu: As per [dataformats-binary#139] need to change sign here
        int exp = -getIntValue();

        // Should get an integer value; int/long/BigInteger
        if (!_checkNextIsIntInArray("bigfloat")) {
            _reportError("Unexpected token ("+currentToken()+") as the second part of 'bigfloat' value: should get VALUE_NUMBER_INT");
        }

        // important: check number type here
        BigDecimal dec;
        NumberType numberType = getNumberType();
        if (numberType == NumberType.BIG_INTEGER) {
            dec = new BigDecimal(getBigIntegerValue(), exp);
        } else  {
            dec = BigDecimal.valueOf(getLongValue(), exp);
        }

        // but verify closing END_ARRAY here, as this will now override current token
        if (!_checkNextIsEndArray()) {
            _reportError("Unexpected token ("+currentToken()+") after 2 elements of 'bigfloat' value");
        }

        // which needs to be reset here
        _numberBigDecimal = dec;
        _numTypesValid = NR_BIGDECIMAL;
        return (_currToken = JsonToken.VALUE_NUMBER_FLOAT);
    }

    /**
     * Heavily simplified method that does a subset of what {@code nextToken()} does to basically
     * only (1) determine that we are getting {@code JsonToken.VALUE_NUMBER_INT} (if not,
     * return with no processing) and (2) if so, prepare state so that number accessor
     * method will work).
     *<p>
     * Note that in particular this method DOES NOT reset state that {@code nextToken()} would do,
     * but will change current token type to allow access.
     */
    protected final boolean _checkNextIsIntInArray(final String typeDesc) throws IOException
    {
        // We know we are in array, with length prefix so:
        if (!_parsingContext.expectMoreValues()) {
            _tagValue = -1;
            _parsingContext = _parsingContext.getParent();
            _currToken = JsonToken.END_ARRAY;
            return false;
        }

        if (_inputPtr >= _inputEnd) {
            if (!loadMore()) {
                _handleCBOREOF();
                return false;
            }
        }
        int ch = _inputBuffer[_inputPtr++];
        int type = (ch >> 5) & 0x7;

        // 01-Nov-2019, tatu: We may actually need tag so decode it, but do not assign
        //   (that'd override tag we already have)
        int tagValue = -1;
        if (type == 6) {
            tagValue = _decodeTag(ch & 0x1F);
            if ((_inputPtr >= _inputEnd) && !loadMore()) {
                _handleCBOREOF();
                return false;
            }
            ch = _inputBuffer[_inputPtr++];
            type = (ch >> 5) & 0x7;
        }
        
        final int lowBits = ch & 0x1F;
        switch (type) {
        case 0: // positive int
            _numTypesValid = NR_INT;
            if (lowBits <= 23) {
                _numberInt = lowBits;
            } else {
                switch (lowBits - 24) {
                case 0:
                    _numberInt = _decode8Bits();
                    break;
                case 1:
                    _numberInt = _decode16Bits();
                    break;
                case 2:
                    {
                        int v = _decode32Bits();
                        if (v >= 0) {
                            _numberInt = v;
                        } else {
                            long l = (long) v;
                            _numberLong = l & 0xFFFFFFFFL;
                            _numTypesValid = NR_LONG;
                        }
                    }
                    break;
                case 3:
                    {
                        long l = _decode64Bits();
                        if (l >= 0L) {
                            _numberLong = l;
                            _numTypesValid = NR_LONG;
                        } else {
                            _numberBigInt = _bigPositive(l);
                            _numTypesValid = NR_BIGINT;
                        }
                    }
                    break;
                default:
                    _invalidToken(ch);
                }
            }
            _currToken = JsonToken.VALUE_NUMBER_INT;
            return true;
        case 1: // negative int
            _numTypesValid = NR_INT;
            if (lowBits <= 23) {
                _numberInt = -lowBits - 1;
            } else {
                switch (lowBits - 24) {
                case 0:
                    _numberInt = -_decode8Bits() - 1;
                    break;
                case 1:
                    _numberInt = -_decode16Bits() - 1;
                    break;
                case 2:
                    // 15-Oct-2016, as per [dataformats-binary#30], we got an edge case here
                    {
                        int v = _decode32Bits();
                        if (v < 0) {
                            long unsignedBase = (long) v & 0xFFFFFFFFL;
                            _numberLong = -unsignedBase - 1L;
                            _numTypesValid = NR_LONG;
                        } else {
                            _numberInt = -v - 1;
                        }
                    }
                    break;
                case 3:
                    // 15-Oct-2016, as per [dataformats-binary#30], we got an edge case here
                    {
                        long l = _decode64Bits();
                        if (l >= 0L) {
                            _numberLong = -l - 1L;
                            _numTypesValid = NR_LONG;
                        } else {
                            _numberBigInt = _bigNegative(l);
                            _numTypesValid = NR_BIGINT;
                        }
                    }
                    break;
                default:
                    _invalidToken(ch);
                }
            }
            _currToken = JsonToken.VALUE_NUMBER_INT;
            return true;

        case 2: // byte[]
            // ... but we only really care about very specific case of `BigInteger`
            if (tagValue < 0) {
                break;
            }
            _typeByte = ch;
            _tokenIncomplete = true;
            _currToken = _handleTaggedBinary(tagValue);
            return (_currToken == JsonToken.VALUE_NUMBER_INT);

        case 6: // another tag; not allowed
            _reportError("Multiple tags not allowed per value (first tag: "+tagValue+")");
        }

        // Important! Need to push back the last byte read (but not consumed)
        --_inputPtr;
        // and now it is safe to decode next token, too
        nextToken();
        return false;
    }

    protected final boolean _checkNextIsEndArray() throws IOException
    {
        // We know we are in array, with length prefix, and this is where we should be:
        if (!_parsingContext.expectMoreValues()) {
            _tagValue = -1;
            _parsingContext = _parsingContext.getParent();
            _currToken = JsonToken.END_ARRAY;
            return true;
        }

        // But while we otherwise could bail out we should check what follows for better
        // error reporting... yet we ALSO must avoid direct call to `nextToken()` to avoid
        // [dataformats-binary#185]
        int ch = _inputBuffer[_inputPtr++];
        int type = (ch >> 5) & 0x7;

        // No use for tag but removing it is necessary
        int tagValue = -1;
        if (type == 6) {
            tagValue = _decodeTag(ch & 0x1F);
            if ((_inputPtr >= _inputEnd) && !loadMore()) {
                _handleCBOREOF();
                return false;
            }
            ch = _inputBuffer[_inputPtr++];
            type = (ch >> 5) & 0x7;
            // including but not limited to nested tags (which we do not allow)
            if (type == 6) {
                _reportError("Multiple tags not allowed per value (first tag: "+tagValue+")");
            }
        }
        // and that's what we need to do for safety; now can drop to generic handling:
        
        // Important! Need to push back the last byte read (but not consumed)
        --_inputPtr;
        return nextToken() == JsonToken.END_ARRAY; // should never match
    }

    // base impl is fine:
    //public String currentName() throws IOException

    /**
     * Method for forcing full read of current token, even if it might otherwise
     * only be read if data is accessed via {@link #getText} and similar methods.
     */
    @Override
    public void finishToken() throws IOException
    {
        if (_tokenIncomplete) {
            _finishToken();
        }
    }

    /*
    /**********************************************************
    /* Public API, traversal, optimized: nextFieldName
    /**********************************************************
     */

    @Override
    public String nextFieldName() throws IOException
    {
        if (_parsingContext.inObject() && _currToken != JsonToken.FIELD_NAME) {
            _numTypesValid = NR_UNKNOWN;
            if (_tokenIncomplete) {
                _skipIncomplete();
            }
            _tokenInputTotal = _currInputProcessed + _inputPtr;
            _binaryValue = null;
            _tagValue = -1;
            // completed the whole Object?
            if (!_parsingContext.expectMoreValues()) {
                _parsingContext = _parsingContext.getParent();
                _currToken = JsonToken.END_OBJECT;
                return null;
            }
            // inlined "_decodeFieldName()"

            if (_inputPtr >= _inputEnd) {
                loadMoreGuaranteed();
            }
            final int ch = _inputBuffer[_inputPtr++];
            final int type = ((ch >> 5) & 0x7);

            // offline non-String cases, as they are expected to be rare
            if (type != CBORConstants.MAJOR_TYPE_TEXT) {
                if (ch == -1) { // end-of-object, common
                    if (!_parsingContext.hasExpectedLength()) {
                        _parsingContext = _parsingContext.getParent();
                        _currToken = JsonToken.END_OBJECT;
                        return null;
                    }
                    _reportUnexpectedBreak();
                }
                String name = _decodeNonStringName(ch);
                _currToken = JsonToken.FIELD_NAME;
                return name;
            }
            final int lenMarker = ch & 0x1F;
            String name;
            if (lenMarker <= 23) {
                if (lenMarker == 0) {
                    name = "";
                } else {
                    name = _findDecodedFromSymbols(lenMarker);
                    if (name != null) {
                        _inputPtr += lenMarker;
                    } else {
                        name = _decodeShortName(lenMarker);
                        name = _addDecodedToSymbols(lenMarker, name);
                    }
                }
            } else {
                final int actualLen = _decodeExplicitLength(lenMarker);
                if (actualLen < 0) {
                    name = _decodeChunkedName();
                } else {
                    name = _decodeLongerName(actualLen);
                }
            }
            _parsingContext.setCurrentName(name);
            _currToken = JsonToken.FIELD_NAME;
            return name;
        }
        // otherwise just fall back to default handling; should occur rarely
        return (nextToken() == JsonToken.FIELD_NAME) ? currentName() : null;
    }

    @Override
    public boolean nextFieldName(SerializableString str) throws IOException
    {
        // Two parsing modes; can only succeed if expecting field name, so handle that first:
        if (_parsingContext.inObject() && _currToken != JsonToken.FIELD_NAME) {
            _numTypesValid = NR_UNKNOWN;
            if (_tokenIncomplete) {
                _skipIncomplete();
            }
            _tokenInputTotal = _currInputProcessed + _inputPtr;
            _binaryValue = null;
            _tagValue = -1;
            // completed the whole Object?
            if (!_parsingContext.expectMoreValues()) {
                _parsingContext = _parsingContext.getParent();
                _currToken = JsonToken.END_OBJECT;
                return false;
            }
            byte[] nameBytes = str.asQuotedUTF8();
            final int byteLen = nameBytes.length;
            // fine; require room for up to 2-byte marker, data itself
            int ptr = _inputPtr;
            if ((ptr + byteLen + 1) < _inputEnd) {
                final int ch = _inputBuffer[ptr++];
                // only handle usual textual type
                if (((ch >> 5) & 0x7) == CBORConstants.MAJOR_TYPE_TEXT) {
                    int len = ch & 0x1F;
                    if (len <= 24) {
                        if (len == 23) {
                            len = _inputBuffer[ptr++] & 0xFF;
                        }
                        if (len == byteLen) {
                            for (int i = 0; i < len; ++i) {
                                if (nameBytes[i] != _inputBuffer[ptr+i]) {
                                    return str.getValue().equals(nextFieldName());
                                }
                            }
                            _inputPtr = ptr + byteLen;
                            _parsingContext.setCurrentName(str.getValue());
                            _currToken = JsonToken.FIELD_NAME;
                            return true;
                        }
                    }
                }
            }
        }
        // otherwise just fall back to default handling; should occur rarely
        return str.getValue().equals(nextFieldName());
    }

    @Override
    public int nextFieldName(FieldNameMatcher matcher) throws IOException
    {
        // Two parsing modes; can only succeed if expecting field name, so handle that first:
        if ((_currToken == JsonToken.FIELD_NAME) || !_parsingContext.inObject()) {
            nextToken();
            return FieldNameMatcher.MATCH_ODD_TOKEN;
        }

        if (_tokenIncomplete) {
            _skipIncomplete();
        }
        _numTypesValid = NR_UNKNOWN;
        _tokenInputTotal = _currInputProcessed + _inputPtr;
        _binaryValue = null;
        _tagValue = -1;
        // completed the whole Object?
        if (!_parsingContext.expectMoreValues()) {
            _parsingContext = _parsingContext.getParent();
            _currToken = JsonToken.END_OBJECT;
            return FieldNameMatcher.MATCH_END_OBJECT;
        }
        // inlined "_decodeFieldName()"

        if (_inputPtr >= _inputEnd) {
            loadMoreGuaranteed();
        }
        final int ch = _inputBuffer[_inputPtr++];
        final int type = ((ch >> 5) & 0x7);

        // offline non-String cases, as they are expected to be rare
        if (type != CBORConstants.MAJOR_TYPE_TEXT) {
            if (ch == -1) { // end-of-object, common
                if (!_parsingContext.hasExpectedLength()) {
                    _parsingContext = _parsingContext.getParent();
                    _currToken = JsonToken.END_OBJECT;
                    return FieldNameMatcher.MATCH_END_OBJECT;
                }
                _reportUnexpectedBreak();
            }
            return _nextFieldNameNonText(matcher, ch);
        }
        final int lenMarker = ch & 0x1F;
        // also off-line handling of long(er) names
        if (lenMarker > 23) {
            return _nextFieldNameLong(matcher, lenMarker);
        }
        if (lenMarker == 0) {
            return _nextFieldNameEmpty(matcher);
        }
        int match = _nextFieldOptimized(matcher, lenMarker);
        if (match < 0) { // miss...
            // but if not matched by matcher we got, need to still decode
            return _nextFieldDecodeAndAdd(matcher, lenMarker);
        }
        _inputPtr += lenMarker;
        final String name = matcher.nameLookup()[match];
        _parsingContext.setCurrentName(name);
        _currToken = JsonToken.FIELD_NAME;
        return match;
    }

    private int _nextFieldDecodeAndAdd(FieldNameMatcher matcher, int len) throws IOException
    {
        // 27-Nov-2017, tatu: May already be in main shared symbol table, need to check...
        String name;
        final int qlen = (len + 3) >> 2;
        switch (qlen) {
        case 1:
            name = _symbols.findName(_quad1);
            break;
        case 2:
            name = _symbols.findName(_quad1, _quad2);
            break;
        case 3:
            name = _symbols.findName(_quad1, _quad2, _quad3);
            break;
        default:
            name = _symbols.findName(_quadBuffer, qlen);
        }
        if (name == null) {
            name = _decodeShortName(len);
            name = _addDecodedToSymbols(len, name);
        } else {
            _inputPtr += len;
        }
        _parsingContext.setCurrentName(name);
        _currToken = JsonToken.FIELD_NAME;
        // 07-Feb-2017, tatu: May actually have match in non-quad part (esp. for case-insensitive)
        return matcher.matchName(name);
    }

    private int _nextFieldNameNonText(FieldNameMatcher matcher, int ch) throws IOException
    {
        String name = _decodeNonStringName(ch); // NOTE: sets current name too
        _currToken = JsonToken.FIELD_NAME;
        /// 15-Nov-2017, tatu: Is this correct? Copied from `nextFieldName()` but...
        return matcher.matchName(name);
    }

    // For presumable rare case of ""
    private int _nextFieldNameEmpty(FieldNameMatcher matcher) throws IOException {
        _parsingContext.setCurrentName("");
        _currToken = JsonToken.FIELD_NAME;
        return matcher.matchName("");
    }

    private int _nextFieldNameLong(FieldNameMatcher matcher, int lenMarker) throws IOException
    {
        final int actualLen = _decodeExplicitLength(lenMarker);
        String name;
        if (actualLen < 0) {
            name = _decodeChunkedName();
        } else {
            name = _decodeLongerName(actualLen);
        }
        _parsingContext.setCurrentName(name);
        _currToken = JsonToken.FIELD_NAME;
        return matcher.matchName(name);
    }

    private final int _nextFieldOptimized(FieldNameMatcher matcher, final int len) throws IOException
    {
        if ((_inputEnd - _inputPtr) < len) {
            _loadToHaveAtLeast(len);
        }
        // First: maybe we already have this name decoded?
        if (len < 5) {
            int inPtr = _inputPtr;
            final byte[] inBuf = _inputBuffer;
            int q = inBuf[inPtr] & 0xFF;
            if (len > 1) {
                q = (q << 8) + (inBuf[++inPtr] & 0xFF);
                if (len > 2) {
                    q = (q << 8) + (inBuf[++inPtr] & 0xFF);
                    if (len > 3) {
                        q = (q << 8) + (inBuf[++inPtr] & 0xFF);
                    }
                }
            }
            _quad1 = q;
            return matcher.matchByQuad(q);
        }

        final byte[] inBuf = _inputBuffer;
        int inPtr = _inputPtr;

        // First quadbyte is easy
        int q1 = (inBuf[inPtr++] & 0xFF);
        q1 =  (q1 << 8) | (inBuf[inPtr++] & 0xFF);
        q1 =  (q1 << 8) | (inBuf[inPtr++] & 0xFF);
        q1 =  (q1 << 8) | (inBuf[inPtr++] & 0xFF);
        
        if (len < 9) {
            int q2 = (inBuf[inPtr++] & 0xFF);
            int left = len - 5;
            if (left > 0) {
                q2 = (q2 << 8) + (inBuf[inPtr++] & 0xFF);
                if (left > 1) {
                    q2 = (q2 << 8) + (inBuf[inPtr++] & 0xFF);
                    if (left > 2) {
                        q2 = (q2 << 8) + (inBuf[inPtr++] & 0xFF);
                    }
                }
            }
            _quad1 = q1;
            _quad2 = q2;
            return matcher.matchByQuad(q1, q2);
        }

        int q2 = (inBuf[inPtr++] & 0xFF);
        q2 =  (q2 << 8) | (inBuf[inPtr++] & 0xFF);
        q2 =  (q2 << 8) | (inBuf[inPtr++] & 0xFF);
        q2 =  (q2 << 8) | (inBuf[inPtr++] & 0xFF);

        if (len < 13) {
            int q3 = (inBuf[inPtr++] & 0xFF);
            int left = len - 9;
            if (left > 0) {
                q3 = (q3 << 8) + (inBuf[inPtr++] & 0xFF);
                if (left > 1) {
                    q3 = (q3 << 8) + (inBuf[inPtr++] & 0xFF);
                    if (left > 2) {
                        q3 = (q3 << 8) + (inBuf[inPtr++] & 0xFF);
                    }
                }
            }
            _quad1 = q1;
            _quad2 = q2;
            _quad3 = q3;
            return matcher.matchByQuad(q1, q2, q3);
        }
        return _nextFieldFromSymbolsLong(matcher, len, q1, q2);
    }

    /**
     * Method for locating names longer than 8 bytes (in UTF-8)
     */
    private final int _nextFieldFromSymbolsLong(FieldNameMatcher matcher, 
            int len, int q1, int q2) throws IOException
    {
        // first, need enough buffer to store bytes as ints:
        {
            int bufLen = (len + 3) >> 2;
            if (bufLen > _quadBuffer.length) {
                _quadBuffer = _growArrayTo(_quadBuffer, bufLen);
            }
        }
        _quadBuffer[0] = q1;
        _quadBuffer[1] = q2;
        
        // then decode, full quads first
        int offset = 2;
        int inPtr = _inputPtr+8;
        len -= 8;
        
        final byte[] inBuf = _inputBuffer;
        do {
            int q = (inBuf[inPtr++] & 0xFF);
            q = (q << 8) | inBuf[inPtr++] & 0xFF;
            q = (q << 8) | inBuf[inPtr++] & 0xFF;
            q = (q << 8) | inBuf[inPtr++] & 0xFF;
            _quadBuffer[offset++] = q;
        } while ((len -= 4) > 3);
        // and then leftovers
        if (len > 0) {
            int q = inBuf[inPtr] & 0xFF;
            if (len > 1) {
                q = (q << 8) + (inBuf[++inPtr] & 0xFF);
                if (len > 2) {
                    q = (q << 8) + (inBuf[++inPtr] & 0xFF);
                }
            }
            _quadBuffer[offset++] = q;
        }
        return matcher.matchByQuad(_quadBuffer, offset);
//        return _symbols.findName(_quadBuffer, offset);
    }

    /*
    /**********************************************************
    /* Public API, traversal, optimized: nextXxxValue
    /**********************************************************
     */
    
    @Override
    public String nextTextValue() throws IOException
    {
        _numTypesValid = NR_UNKNOWN;
        if (_tokenIncomplete) {
            _skipIncomplete();
        }
        _tokenInputTotal = _currInputProcessed + _inputPtr;
        _binaryValue = null;
        _tagValue = -1;

        if (_parsingContext.inObject()) {
            if (_currToken != JsonToken.FIELD_NAME) {
                _tagValue = -1;
                // completed the whole Object?
                if (!_parsingContext.expectMoreValues()) {
                    _parsingContext = _parsingContext.getParent();
                    _currToken = JsonToken.END_OBJECT;
                    return null;
                }
                _currToken = _decodeFieldName();
                return null;
            }
        } else {
            if (!_parsingContext.expectMoreValues()) {
                _tagValue = -1;
                _parsingContext = _parsingContext.getParent();
                _currToken = JsonToken.END_ARRAY;
                return null;
            }
        }
        if (_inputPtr >= _inputEnd) {
            if (!loadMore()) {
                _handleCBOREOF();
                return null;
            }
        }
        int ch = _inputBuffer[_inputPtr++];
        int type = (ch >> 5) & 0x7;

        // One special case: need to consider tag as prefix first:
        if (type == 6) {
            _tagValue = Integer.valueOf(_decodeTag(ch & 0x1F));
            if (_inputPtr >= _inputEnd) {
                if (!loadMore()) {
                    _handleCBOREOF();
                    return null;
                }
            }
            ch = _inputBuffer[_inputPtr++];
            type = (ch >> 5) & 0x7;
        } else {
            _tagValue = -1;
        }
        
        final int lowBits = ch & 0x1F;
        switch (type) {
        case 0: // positive int
            _numTypesValid = NR_INT;
            if (lowBits <= 23) {
                _numberInt = lowBits;
            } else {
                switch (lowBits - 24) {
                case 0:
                    _numberInt = _decode8Bits();
                    break;
                case 1:
                    _numberInt = _decode16Bits();
                    break;
                case 2:
                    // 15-Oct-2016, as per [dataformats-binary#30], we got an edge case here
                    {
                        int v = _decode32Bits();
                        if (v < 0) {
                            long l = (long) v;
                            _numberLong = l & 0xFFFFFFFFL;
                            _numTypesValid = NR_LONG;
                        } else{
                            _numberInt = v;
                        }
                    }
                    break;
                case 3:
                    // 15-Oct-2016, as per [dataformats-binary#30], we got an edge case here
                    {
                        long l = _decode64Bits();
                        if (l >= 0L) {
                            _numberLong = l;
                            _numTypesValid = NR_LONG;
                        } else {
                            _numberBigInt = _bigPositive(l);
                            _numTypesValid = NR_BIGINT;
                        }
                    }
                    break;
                default:
                    _invalidToken(ch);
                }
            }
            _currToken = JsonToken.VALUE_NUMBER_INT;
            return null;
        case 1: // negative int
            _numTypesValid = NR_INT;
            if (lowBits <= 23) {
                _numberInt = -lowBits - 1;
            } else {
                switch (lowBits - 24) {
                case 0:
                    _numberInt = -_decode8Bits() - 1;
                    break;
                case 1:
                    _numberInt = -_decode16Bits() - 1;
                    break;
                case 2:
                    // 15-Oct-2016, as per [dataformats-binary#30], we got an edge case here
                    {
                        int v = _decode32Bits();
                        if (v < 0) {
                            long unsignedBase = (long) v & 0xFFFFFFFFL;
                            _numberLong = -unsignedBase - 1L;
                            _numTypesValid = NR_LONG;
                        } else {
                            _numberInt = -v - 1;
                        }
                    }
                    break;
                case 3:
                    // 15-Oct-2016, as per [dataformats-binary#30], we got an edge case here
                {
                    long l = _decode64Bits();
                    if (l >= 0L) {
                        _numberLong = l;
                        _numTypesValid = NR_LONG;
                    } else {
                        _numberBigInt = _bigNegative(l);
                        _numTypesValid = NR_BIGINT;
                    }
                }
                    break;
                default:
                    _invalidToken(ch);
                }
            }
            _currToken = JsonToken.VALUE_NUMBER_INT;
            return null;

        case 2: // byte[]
            _typeByte = ch;
            _tokenIncomplete = true;
            _currToken = JsonToken.VALUE_EMBEDDED_OBJECT;
            return null;

        case 3: // String
            _typeByte = ch;
            _tokenIncomplete = true;
            _currToken = JsonToken.VALUE_STRING;
            return _finishTextToken(ch);

        case 4: // Array
            _currToken = JsonToken.START_ARRAY;
            {
                int len = _decodeExplicitLength(lowBits);
                _parsingContext = _parsingContext.createChildArrayContext(len);
            }
            return null;

        case 5: // Object
            _currToken = JsonToken.START_OBJECT;
            {
                int len = _decodeExplicitLength(lowBits);
                _parsingContext = _parsingContext.createChildObjectContext(len);
            }
            return null;

        case 6: // another tag; not allowed
            _reportError("Multiple tags not allowed per value (first tag: "+_tagValue+")");
            
        default: // misc: tokens, floats
            switch (lowBits) {
            case 20:
                _currToken = JsonToken.VALUE_FALSE;
                return null;
            case 21:
                _currToken = JsonToken.VALUE_TRUE;
                return null;
            case 22:
                _currToken = JsonToken.VALUE_NULL;
                return null;
            case 23:
                _currToken = _decodeUndefinedValue();
                return null;

            case 25: // 16-bit float... 
                // As per [http://stackoverflow.com/questions/5678432/decompressing-half-precision-floats-in-javascript]
                {
                    _numberFloat = _decodeHalfSizeFloat();
                    _numTypesValid = NR_FLOAT;
                }
                _currToken = JsonToken.VALUE_NUMBER_FLOAT;
                return null;
            case 26: // Float32
                {
                    _numberFloat = Float.intBitsToFloat(_decode32Bits());
                    _numTypesValid = NR_FLOAT;
                }
                _currToken = JsonToken.VALUE_NUMBER_FLOAT;
                return null;
            case 27: // Float64
                _numberDouble = Double.longBitsToDouble(_decode64Bits());
                _numTypesValid = NR_DOUBLE;
                _currToken = JsonToken.VALUE_NUMBER_FLOAT;
                return null;
            case 31: // Break
                if (_parsingContext.inArray()) {
                    if (!_parsingContext.hasExpectedLength()) {
                        _parsingContext = _parsingContext.getParent();
                        _currToken = JsonToken.END_ARRAY;
                        return null;
                    }
                }
                // Object end-marker can't occur here
                _reportUnexpectedBreak();
            }
            _invalidToken(ch);
        }
        // otherwise fall back to generic handling:
        return (nextToken() == JsonToken.VALUE_STRING) ? getText() : null;
    }

    @Override
    public int nextIntValue(int defaultValue) throws IOException
    {
        if (nextToken() == JsonToken.VALUE_NUMBER_INT) {
            return getIntValue();
        }
        return defaultValue;
    }

    @Override
    public long nextLongValue(long defaultValue) throws IOException
    {
        if (nextToken() == JsonToken.VALUE_NUMBER_INT) {
            return getLongValue();
        }
        return defaultValue;
    }

    @Override
    public Boolean nextBooleanValue() throws IOException
    {
        JsonToken t = nextToken();
        if (t == JsonToken.VALUE_TRUE) {
            return Boolean.TRUE;
        }
        if (t == JsonToken.VALUE_FALSE) {
            return Boolean.FALSE;
        }
        return null;
    }

    /*
    /**********************************************************
    /* Public API, access to token information, text
    /**********************************************************
     */

    /**
     * Method for accessing textual representation of the current event;
     * if no current event (before first call to {@link #nextToken}, or
     * after encountering end-of-input), returns null.
     * Method can be called for any event.
     */
    @Override    
    public String getText() throws IOException
    {
        JsonToken t = _currToken;
        if (_tokenIncomplete) {
            if (t == JsonToken.VALUE_STRING) {
                return _finishTextToken(_typeByte);
            }
        }
        if (t == JsonToken.VALUE_STRING) {
            return _textBuffer.contentsAsString();
        }
        if (t == null) { // null only before/after document
            return null;
        }
        if (t == JsonToken.FIELD_NAME) {
            return _parsingContext.currentName();
        }
        if (t.isNumeric()) {
            return getNumberValue().toString();
        }
        return _currToken.asString();
    }

    @Override
    public char[] getTextCharacters() throws IOException
    {
        if (_currToken != null) { // null only before/after document
            if (_tokenIncomplete) {
                _finishToken();
            }
            if (_currToken == JsonToken.VALUE_STRING) {
                return _textBuffer.getTextBuffer();
            }
            if (_currToken == JsonToken.FIELD_NAME) {
                return _parsingContext.currentName().toCharArray();
            }
            if ((_currToken == JsonToken.VALUE_NUMBER_INT)
                    || (_currToken == JsonToken.VALUE_NUMBER_FLOAT)) {
                return getNumberValue().toString().toCharArray();
            }
            return _currToken.asCharArray();
        }
        return null;
    }

    @Override    
    public int getTextLength() throws IOException
    {
        if (_currToken != null) { // null only before/after document
            if (_tokenIncomplete) {
                _finishToken();
            }
            if (_currToken == JsonToken.VALUE_STRING) {
                return _textBuffer.size();                
            }
            if (_currToken == JsonToken.FIELD_NAME) {
                return _parsingContext.currentName().length();
            }
            if ((_currToken == JsonToken.VALUE_NUMBER_INT)
                    || (_currToken == JsonToken.VALUE_NUMBER_FLOAT)) {
                return getNumberValue().toString().length();
            }
            return _currToken.asCharArray().length;
        }
        return 0;
    }

    @Override
    public int getTextOffset() throws IOException {
        return 0;
    }

    @Override
    public String getValueAsString() throws IOException
    {
        // inlined 'getText()' for common case of having String
        if (_tokenIncomplete) {
            if (_currToken == JsonToken.VALUE_STRING) {
                return _finishTextToken(_typeByte);
            }
        }
        if (_currToken == JsonToken.VALUE_STRING) {
            return _textBuffer.contentsAsString();
        }
        if (_currToken == null || _currToken == JsonToken.VALUE_NULL || !_currToken.isScalarValue()) {
            return null;
        }
        return getText();
    }

    @Override
    public String getValueAsString(String defaultValue) throws IOException
    {
        if (_currToken != JsonToken.VALUE_STRING) {
            if (_currToken == null || _currToken == JsonToken.VALUE_NULL || !_currToken.isScalarValue()) {
                return defaultValue;
            }
        }
        return getText();
    }

    @Override // since 2.8
    public int getText(Writer writer) throws IOException
    {
        if (_tokenIncomplete) {
            _finishToken();
        }
        JsonToken t = _currToken;
        if (t == JsonToken.VALUE_STRING) {
            return _textBuffer.contentsToWriter(writer);
        }
        if (t == JsonToken.FIELD_NAME) {
            String n = _parsingContext.currentName();
            writer.write(n);
            return n.length();
        }
        if (t != null) {
            if (t.isNumeric()) {
                return _textBuffer.contentsToWriter(writer);
            }
            char[] ch = t.asCharArray();
            writer.write(ch);
            return ch.length;
        }
        return 0;
    }

    /*
    /**********************************************************
    /* Public API, access to token information, binary
    /**********************************************************
     */

    @Override
    public byte[] getBinaryValue(Base64Variant b64variant) throws IOException
    {
        if (_tokenIncomplete) {
            _finishToken();
        }
        if (_currToken != JsonToken.VALUE_EMBEDDED_OBJECT ) {
            // TODO, maybe: support base64 for text?
            _reportError("Current token ("+currentToken()+") not VALUE_EMBEDDED_OBJECT, can not access as binary");
        }
        return _binaryValue;
    }

    @Override
    public Object getEmbeddedObject() throws IOException
    {
        if (_tokenIncomplete) {
            _finishToken();
        }
        if (_currToken == JsonToken.VALUE_EMBEDDED_OBJECT ) {
            return _binaryValue;
        }
        return null;
    }

    @Override
    public int readBinaryValue(Base64Variant b64variant, OutputStream out) throws IOException
    {
        if (_currToken != JsonToken.VALUE_EMBEDDED_OBJECT ) {
            // Todo, maybe: support base64 for text?
            _reportError("Current token ("+currentToken()+") not VALUE_EMBEDDED_OBJECT, can not access as binary");
        }
        if (!_tokenIncomplete) { // someone already decoded or read
            if (_binaryValue == null) { // if this method called twice in a row
                return 0;
            }
            final int len = _binaryValue.length;
            out.write(_binaryValue, 0, len);
            return len;
        }

        _tokenIncomplete = false;
        int len = _decodeExplicitLength(_typeByte & 0x1F);
        if (len >= 0) { // non-chunked
            return _readAndWriteBytes(out, len);
        }
        // Chunked...
        int total = 0;
        while (true) {
            len = _decodeChunkLength(CBORConstants.MAJOR_TYPE_BYTES);
            if (len < 0) {
                return total;
            }
            total += _readAndWriteBytes(out, len);
        }
    }

    private int _readAndWriteBytes(OutputStream out, int total) throws IOException
    {
        int left = total;
        while (left > 0) {
            int avail = _inputEnd - _inputPtr;
            if (_inputPtr >= _inputEnd) {
                loadMoreGuaranteed();
                avail = _inputEnd - _inputPtr;
            }
            int count = Math.min(avail, left);
            out.write(_inputBuffer, _inputPtr, count);
            _inputPtr += count;
            left -= count;
        }
        _tokenIncomplete = false;
        return total;
    }

    /*
    /**********************************************************************
    /* Numeric accessors of public API
    /**********************************************************************
     */

    @Override // since 2.9
    public boolean isNaN() {
        if (_currToken == JsonToken.VALUE_NUMBER_FLOAT) {
            if ((_numTypesValid & NR_DOUBLE) != 0) {
                // 10-Mar-2017, tatu: Alas, `Double.isFinite(d)` only added in JDK 8
                double d = _numberDouble;
                return Double.isNaN(d) || Double.isInfinite(d);
            }
            if ((_numTypesValid & NR_FLOAT) != 0) {
                float f = _numberFloat;
                return Float.isNaN(f) || Float.isInfinite(f);
            }
        }
        return false;
    }

    @Override
    public Number getNumberValue() throws IOException
    {
        if (_numTypesValid == NR_UNKNOWN) {
            _checkNumericValue(NR_UNKNOWN); // will also check event type
        }
        // Separate types for int types
        if (_currToken == JsonToken.VALUE_NUMBER_INT) {
            if ((_numTypesValid & NR_INT) != 0) {
                return _numberInt;
            }
            if ((_numTypesValid & NR_LONG) != 0) {
                return _numberLong;
            }
            if ((_numTypesValid & NR_BIGINT) != 0) {
                return _numberBigInt;
            }
            // Shouldn't get this far but if we do
            return _numberBigDecimal;
        }
    
        // And then floating point types. But here optimal type
        // needs to be big decimal, to avoid losing any data?
        if ((_numTypesValid & NR_BIGDECIMAL) != 0) {
            return _numberBigDecimal;
        }
        if ((_numTypesValid & NR_DOUBLE) != 0) {
            return _numberDouble;
        }
        if ((_numTypesValid & NR_FLOAT) == 0) { // sanity check
            _throwInternal();
        }
        return _numberFloat;
    }

    @Override
    public NumberType getNumberType() throws IOException
    {
        if (_numTypesValid == NR_UNKNOWN) {
            _checkNumericValue(NR_UNKNOWN); // will also check event type
        }
        if (_currToken == JsonToken.VALUE_NUMBER_INT) {
            if ((_numTypesValid & NR_INT) != 0) {
                return NumberType.INT;
            }
            if ((_numTypesValid & NR_LONG) != 0) {
                return NumberType.LONG;
            }
            return NumberType.BIG_INTEGER;
        }
    
        /* And then floating point types. Here optimal type
         * needs to be big decimal, to avoid losing any data?
         * However... using BD is slow, so let's allow returning
         * double as type if no explicit call has been made to access
         * data as BD?
         */
        if ((_numTypesValid & NR_BIGDECIMAL) != 0) {
            return NumberType.BIG_DECIMAL;
        }
        if ((_numTypesValid & NR_DOUBLE) != 0) {
            return NumberType.DOUBLE;
        }
        return NumberType.FLOAT;
    }

//    public int getIntValue() throws IOException

//    public long getLongValue() throws IOException

//    public BigInteger getBigIntegerValue() throws IOException

    @Override
    public float getFloatValue() throws IOException
    {
        if ((_numTypesValid & NR_FLOAT) == 0) {
            if (_numTypesValid == NR_UNKNOWN) {
                _checkNumericValue(NR_FLOAT);
            }
            if ((_numTypesValid & NR_FLOAT) == 0) {
                convertNumberToFloat();
            }
        }
        // Bounds/range checks would be tricky here, so let's not bother even trying...
        /*
        if (value < -Float.MAX_VALUE || value > MAX_FLOAT_D) {
            _reportError("Numeric value ("+getText()+") out of range of Java float");
        }
        */
        return _numberFloat;
    }

//    public double getDoubleValue() throws IOException

//    public BigDecimal getDecimalValue() throws IOException

    // Not needed since no lazy decoding for numbers
    @Override
    protected void _parseNumericValue(int expType) throws IOException {
        _throwInternal();
    }

    // Not needed since no lazy decoding for numbers
    @Override
    protected int _parseIntValue() throws IOException {
        _throwInternal();
        return 0;
    }

    /*
    /**********************************************************************
    /* Numeric conversions
    /**********************************************************************
     */    

    protected void _checkNumericValue(int expType) throws IOException
    {
        // Int or float?
        if (_currToken == JsonToken.VALUE_NUMBER_INT || _currToken == JsonToken.VALUE_NUMBER_FLOAT) {
            return;
        }
        _reportError("Current token ("+currentToken()+") not numeric, can not use numeric value accessors");
    }

    @Override // due to addition of Float as type
    protected void convertNumberToInt() throws IOException
    {
        // First, converting from long ought to be easy
        if ((_numTypesValid & NR_LONG) != 0) {
            // Let's verify it's lossless conversion by simple roundtrip
            int result = (int) _numberLong;
            if (((long) result) != _numberLong) {
                _reportError("Numeric value ("+getText()+") out of range of int");
            }
            _numberInt = result;
        } else if ((_numTypesValid & NR_BIGINT) != 0) {
            if (BI_MIN_INT.compareTo(_numberBigInt) > 0 
                    || BI_MAX_INT.compareTo(_numberBigInt) < 0) {
                reportOverflowInt();
            }
            _numberInt = _numberBigInt.intValue();
        } else if ((_numTypesValid & NR_DOUBLE) != 0) {
            // Need to check boundaries
            if (_numberDouble < MIN_INT_D || _numberDouble > MAX_INT_D) {
                reportOverflowInt();
            }
            _numberInt = (int) _numberDouble;
        } else if ((_numTypesValid & NR_FLOAT) != 0) {
            if (_numberFloat < MIN_INT_D || _numberFloat > MAX_INT_D) {
                reportOverflowInt();
            }
            _numberInt = (int) _numberFloat;
        } else if ((_numTypesValid & NR_BIGDECIMAL) != 0) {
            if (BD_MIN_INT.compareTo(_numberBigDecimal) > 0 
                || BD_MAX_INT.compareTo(_numberBigDecimal) < 0) {
                reportOverflowInt();
            }
            _numberInt = _numberBigDecimal.intValue();
        } else {
            _throwInternal();
        }
        _numTypesValid |= NR_INT;
    }
    
    @Override // due to addition of Float as type
    protected void convertNumberToLong() throws IOException
    {
        if ((_numTypesValid & NR_INT) != 0) {
            _numberLong = (long) _numberInt;
        } else if ((_numTypesValid & NR_BIGINT) != 0) {
            if (BI_MIN_LONG.compareTo(_numberBigInt) > 0 
                    || BI_MAX_LONG.compareTo(_numberBigInt) < 0) {
                reportOverflowLong();
            }
            _numberLong = _numberBigInt.longValue();
        } else if ((_numTypesValid & NR_DOUBLE) != 0) {
            if (_numberDouble < MIN_LONG_D || _numberDouble > MAX_LONG_D) {
                reportOverflowLong();
            }
            _numberLong = (long) _numberDouble;
        } else if ((_numTypesValid & NR_FLOAT) != 0) {
            if (_numberFloat < MIN_LONG_D || _numberFloat > MAX_LONG_D) {
                reportOverflowInt();
            }
            _numberLong = (long) _numberFloat;
        } else if ((_numTypesValid & NR_BIGDECIMAL) != 0) {
            if (BD_MIN_LONG.compareTo(_numberBigDecimal) > 0 
                || BD_MAX_LONG.compareTo(_numberBigDecimal) < 0) {
                reportOverflowLong();
            }
            _numberLong = _numberBigDecimal.longValue();
        } else {
            _throwInternal();
        }
        _numTypesValid |= NR_LONG;
    }

    @Override // due to addition of Float as type
    protected void convertNumberToBigInteger() throws IOException
    {
        if ((_numTypesValid & NR_BIGDECIMAL) != 0) {
            // here it'll just get truncated, no exceptions thrown
            _numberBigInt = _numberBigDecimal.toBigInteger();
        } else if ((_numTypesValid & NR_LONG) != 0) {
            _numberBigInt = BigInteger.valueOf(_numberLong);
        } else if ((_numTypesValid & NR_INT) != 0) {
            _numberBigInt = BigInteger.valueOf(_numberInt);
        } else if ((_numTypesValid & NR_DOUBLE) != 0) {
            _numberBigInt = BigDecimal.valueOf(_numberDouble).toBigInteger();
        } else if ((_numTypesValid & NR_FLOAT) != 0) {
            _numberBigInt = BigDecimal.valueOf(_numberFloat).toBigInteger();
        } else {
            _throwInternal();
        }
        _numTypesValid |= NR_BIGINT;
    }

    // Base class does not have this one...
    protected void convertNumberToFloat() throws IOException
    {
        // Note: this MUST start with more accurate representations, since we don't know which
        //  value is the original one (others get generated when requested)
        if ((_numTypesValid & NR_BIGDECIMAL) != 0) {
            _numberFloat = _numberBigDecimal.floatValue();
        } else if ((_numTypesValid & NR_BIGINT) != 0) {
            _numberFloat = _numberBigInt.floatValue();
        } else if ((_numTypesValid & NR_DOUBLE) != 0) {
            _numberFloat = (float) _numberDouble;
        } else if ((_numTypesValid & NR_LONG) != 0) {
            _numberFloat = (float) _numberLong;
        } else if ((_numTypesValid & NR_INT) != 0) {
            _numberFloat = (float) _numberInt;
        } else {
            _throwInternal();
        }
        _numTypesValid |= NR_FLOAT;
    }

    @Override // due to addition of Float as type
    protected void convertNumberToDouble() throws IOException
    {
        // Note: this MUST start with more accurate representations, since we don't know which
        //  value is the original one (others get generated when requested)
        if ((_numTypesValid & NR_BIGDECIMAL) != 0) {
            _numberDouble = _numberBigDecimal.doubleValue();
        } else if ((_numTypesValid & NR_FLOAT) != 0) {
            _numberDouble = (double) _numberFloat;
        } else if ((_numTypesValid & NR_BIGINT) != 0) {
            _numberDouble = _numberBigInt.doubleValue();
        } else if ((_numTypesValid & NR_LONG) != 0) {
            _numberDouble = (double) _numberLong;
        } else if ((_numTypesValid & NR_INT) != 0) {
            _numberDouble = (double) _numberInt;
        } else {
            _throwInternal();
        }
        _numTypesValid |= NR_DOUBLE;
    }

    @Override // due to addition of Float as type
    protected void convertNumberToBigDecimal() throws IOException
    {
        // Note: this MUST start with more accurate representations, since we don't know which
        //  value is the original one (others get generated when requested)
        if ((_numTypesValid & (NR_DOUBLE | NR_FLOAT)) != 0) {
            // Let's parse from String representation, to avoid rounding errors that
            //non-decimal floating operations would incur
            _numberBigDecimal = NumberInput.parseBigDecimal(getText());
        } else if ((_numTypesValid & NR_BIGINT) != 0) {
            _numberBigDecimal = new BigDecimal(_numberBigInt);
        } else if ((_numTypesValid & NR_LONG) != 0) {
            _numberBigDecimal = BigDecimal.valueOf(_numberLong);
        } else if ((_numTypesValid & NR_INT) != 0) {
            _numberBigDecimal = BigDecimal.valueOf(_numberInt);
        } else {
            _throwInternal();
        }
        _numTypesValid |= NR_BIGDECIMAL;
    }

    /*
    /**********************************************************************
    /* Internal methods, secondary parsing
    /**********************************************************************
     */

    /**
     * Method called to finish parsing of a token so that token contents
     * are retriable
     */
    protected void _finishToken() throws IOException
    {
        _tokenIncomplete = false;
        int ch = _typeByte;
        final int type = ((ch >> 5) & 0x7);
        ch &= 0x1F;

        // Either String or byte[]
        if (type != CBORConstants.MAJOR_TYPE_TEXT) {
            if (type == CBORConstants.MAJOR_TYPE_BYTES) {
                _binaryValue = _finishBytes(_decodeExplicitLength(ch));
                return;
            }
            // should never happen so
            _throwInternal();
        }

        // String value, decode
        final int len = _decodeExplicitLength(ch);

        if (len <= 0) {
            if (len < 0) {
                _finishChunkedText();
            } else {
                _textBuffer.resetWithEmpty();
            }
            return;
        }
        if (len > (_inputEnd - _inputPtr)) {
            // or if not, could we read?
            if (len >= _inputBuffer.length) {
                // If not enough space, need handling similar to chunked
                _finishLongText(len);
                return;
            }
            _loadToHaveAtLeast(len);
        }
        // offline for better optimization
        _finishShortText(len);
    }

    protected String _finishTextToken(int ch) throws IOException
    {
        _tokenIncomplete = false;
        final int type = ((ch >> 5) & 0x7);
        ch &= 0x1F;

        // sanity check
        if (type != CBORConstants.MAJOR_TYPE_TEXT) {
            // should never happen so
            _throwInternal();
        }

        // String value, decode
        final int len = _decodeExplicitLength(ch);

        if (len <= 0) {
            if (len == 0) {
                _textBuffer.resetWithEmpty();
                return "";
            }
            _finishChunkedText();
            return _textBuffer.contentsAsString();
        }
        if (len > (_inputEnd - _inputPtr)) {
            // or if not, could we read?
            if (len >= _inputBuffer.length) {
                // If not enough space, need handling similar to chunked
                _finishLongText(len);
                return _textBuffer.contentsAsString();
            }
            _loadToHaveAtLeast(len);
        }
        // offline for better optimization
        return _finishShortText(len);
    }

    private final String _finishShortText(int len) throws IOException
    {
        char[] outBuf = _textBuffer.emptyAndGetCurrentSegment();
        if (outBuf.length < len) { // one minor complication
            outBuf = _textBuffer.expandCurrentSegment(len);
        }
        
        int outPtr = 0;
        int inPtr = _inputPtr;
        _inputPtr += len;
        final byte[] inputBuf = _inputBuffer;

        // Let's actually do a tight loop for ASCII first:
        final int end = inPtr + len;

        int i;
        while ((i = inputBuf[inPtr]) >= 0) {
            outBuf[outPtr++] = (char) i;
            if (++inPtr == end) {
                return _textBuffer.setCurrentAndReturn(outPtr);
            }
        }

        final int[] codes = UTF8_UNIT_CODES;
        do {
            i = inputBuf[inPtr++] & 0xFF;
            switch (codes[i]) {
            case 0:
                break;
            case 1:
                i = ((i & 0x1F) << 6) | (inputBuf[inPtr++] & 0x3F);
                break;
            case 2:
                i = ((i & 0x0F) << 12)
                   | ((inputBuf[inPtr++] & 0x3F) << 6)
                   | (inputBuf[inPtr++] & 0x3F);
                break;
            case 3:
                i = ((i & 0x07) << 18)
                 | ((inputBuf[inPtr++] & 0x3F) << 12)
                 | ((inputBuf[inPtr++] & 0x3F) << 6)
                 | (inputBuf[inPtr++] & 0x3F);
                // note: this is the codepoint value; need to split, too
                i -= 0x10000;
                outBuf[outPtr++] = (char) (0xD800 | (i >> 10));
                i = 0xDC00 | (i & 0x3FF);
                break;
            default: // invalid
                _reportError("Invalid byte "+Integer.toHexString(i)+" in Unicode text block");
            }
            outBuf[outPtr++] = (char) i;
        } while (inPtr < end);
        return _textBuffer.setCurrentAndReturn(outPtr);
    }

    private final void _finishLongText(int len) throws IOException
    {
        char[] outBuf = _textBuffer.emptyAndGetCurrentSegment();
        int outPtr = 0;
        final int[] codes = UTF8_UNIT_CODES;
        int outEnd = outBuf.length;

        while (--len >= 0) {
            int c = _nextByte() & 0xFF;
            int code = codes[c];
            if (code == 0 && outPtr < outEnd) {
                outBuf[outPtr++] = (char) c;
                continue;
            }
            if ((len -= code) < 0) { // may need to improve error here but...
                throw _constructError("Malformed UTF-8 character at end of long (non-chunked) text segment");
            }
            
            switch (code) {
            case 0:
                break;
            case 1: // 2-byte UTF
                {
                    int d = _nextByte();
                    if ((d & 0xC0) != 0x080) {
                        _reportInvalidOther(d & 0xFF, _inputPtr);
                    }
                    c = ((c & 0x1F) << 6) | (d & 0x3F);
                }
                break;
            case 2: // 3-byte UTF
                c = _decodeUTF8_3(c);
                break;
            case 3: // 4-byte UTF
                c = _decodeUTF8_4(c);
                // Let's add first part right away:
                outBuf[outPtr++] = (char) (0xD800 | (c >> 10));
                if (outPtr >= outBuf.length) {
                    outBuf = _textBuffer.finishCurrentSegment();
                    outPtr = 0;
                    outEnd = outBuf.length;
                }
                c = 0xDC00 | (c & 0x3FF);
                // And let the other char output down below
                break;
            default:
                // Is this good enough error message?
                _reportInvalidChar(c);
            }
            // Need more room?
            if (outPtr >= outEnd) {
                outBuf = _textBuffer.finishCurrentSegment();
                outPtr = 0;
                outEnd = outBuf.length;
            }
            // Ok, let's add char to output:
            outBuf[outPtr++] = (char) c;
        }
        _textBuffer.setCurrentLength(outPtr);
    }

    private final void _finishChunkedText() throws IOException
    {
        char[] outBuf = _textBuffer.emptyAndGetCurrentSegment();
        int outPtr = 0;
        final int[] codes = UTF8_UNIT_CODES;
        int outEnd = outBuf.length;
        final byte[] input = _inputBuffer;

        _chunkEnd = _inputPtr;
        _chunkLeft = 0;
        
        while (true) {
            // at byte boundary fine to get break marker, hence different:
            if (_inputPtr >= _chunkEnd) {
                // end of chunk? get a new one, if there is one; if not, we are done
                if (_chunkLeft == 0) {
                    int len = _decodeChunkLength(CBORConstants.MAJOR_TYPE_TEXT);
                    if (len < 0) { // fine at this point (but not later)
                        break;
                    }
                    _chunkLeft = len;
                    int end = _inputPtr + len;
                    if (end <= _inputEnd) { // all within buffer
                        _chunkLeft = 0;
                        _chunkEnd = end;
                    } else { // stretches beyond
                        _chunkLeft = (end - _inputEnd);
                        _chunkEnd = _inputEnd;
                    }
                }
                // besides of which just need to ensure there's content
                if (_inputPtr >= _inputEnd) { // end of buffer, but not necessarily chunk
                    loadMoreGuaranteed();
                    int end = _inputPtr + _chunkLeft;
                    if (end <= _inputEnd) { // all within buffer
                        _chunkLeft = 0;
                        _chunkEnd = end;
                    } else { // stretches beyond
                        _chunkLeft = (end - _inputEnd);
                        _chunkEnd = _inputEnd;
                    }
                }
            }
            int c = input[_inputPtr++] & 0xFF;
            int code = codes[c];
            if (code == 0 && outPtr < outEnd) {
                outBuf[outPtr++] = (char) c;
                continue;
            }
            switch (code) {
            case 0:
                break;
            case 1: // 2-byte UTF
                {
                    int d = _nextChunkedByte();
                    if ((d & 0xC0) != 0x080) {
                        _reportInvalidOther(d & 0xFF, _inputPtr);
                    }
                    c = ((c & 0x1F) << 6) | (d & 0x3F);
                }
                break;
            case 2: // 3-byte UTF
                c = _decodeChunkedUTF8_3(c);
                break;
            case 3: // 4-byte UTF
                c = _decodeChunkedUTF8_4(c);
                // Let's add first part right away:
                if (outPtr >= outBuf.length) {
                    outBuf = _textBuffer.finishCurrentSegment();
                    outPtr = 0;
                    outEnd = outBuf.length;
                }
                outBuf[outPtr++] = (char) (0xD800 | (c >> 10));
                c = 0xDC00 | (c & 0x3FF);
                // And let the other char output down below
                break;
            default:
                // Is this good enough error message?
                _reportInvalidChar(c);
            }
            // Need more room?
            if (outPtr >= outEnd) {
                outBuf = _textBuffer.finishCurrentSegment();
                outPtr = 0;
                outEnd = outBuf.length;
            }
            // Ok, let's add char to output:
            outBuf[outPtr++] = (char) c;
        }
        _textBuffer.setCurrentLength(outPtr);
    }

    private final int _nextByte() throws IOException {
        int inPtr = _inputPtr;
        if (inPtr < _inputEnd) {
            int ch = _inputBuffer[inPtr];
            _inputPtr = inPtr+1;
            return ch;
        }
        loadMoreGuaranteed();
        return _inputBuffer[_inputPtr++];
    }

    private final int _nextChunkedByte() throws IOException {
        int inPtr = _inputPtr;
        
        // NOTE: _chunkEnd less than or equal to _inputEnd
        if (inPtr >= _chunkEnd) {
            return _nextChunkedByte2();
        }
        int ch = _inputBuffer[inPtr];
        _inputPtr = inPtr+1;
        return ch;
    }

    private final int _nextChunkedByte2() throws IOException
    {
        // two possibilities: either end of buffer (in which case, just load more),
        // or end of chunk

        if (_inputPtr >= _inputEnd) { // end of buffer, but not necessarily chunk
            loadMoreGuaranteed();
            if (_chunkLeft > 0) {
                int end = _inputPtr + _chunkLeft;
                if (end <= _inputEnd) { // all within buffer
                    _chunkLeft = 0;
                    _chunkEnd = end;
                } else { // stretches beyond
                    _chunkLeft = (end - _inputEnd);
                    _chunkEnd = _inputEnd;
                }
                // either way, got it now
                return _inputBuffer[_inputPtr++];
            }
        }
        int len = _decodeChunkLength(CBORConstants.MAJOR_TYPE_TEXT);
        // not actually acceptable if we got a split character
        if (len < 0) {
            _reportInvalidEOF(": chunked Text ends with partial UTF-8 character",
                    JsonToken.VALUE_STRING);
        }
        int end = _inputPtr + len;
        if (end <= _inputEnd) { // all within buffer
            _chunkLeft = 0;
            _chunkEnd = end;
        } else { // stretches beyond
            _chunkLeft = (end - _inputEnd);
            _chunkEnd = _inputEnd;
        }
        // either way, got it now
        return _inputBuffer[_inputPtr++];
    }
    
    @SuppressWarnings("resource")
    protected byte[] _finishBytes(int len) throws IOException
    {
        // First, simple: non-chunked
        if (len >= 0) {
            if (len == 0) {
                return NO_BYTES;
            }
            byte[] b = new byte[len];
            if (_inputPtr >= _inputEnd) {
                loadMoreGuaranteed();
            }
            int ptr = 0;
            while (true) {
                int toAdd = Math.min(len, _inputEnd - _inputPtr);
                System.arraycopy(_inputBuffer, _inputPtr, b, ptr, toAdd);
                _inputPtr += toAdd;
                ptr += toAdd;
                len -= toAdd;
                if (len <= 0) {
                    return b;
                }
                loadMoreGuaranteed();
            }
        }

        // or, if not, chunked...
        ByteArrayBuilder bb = _getByteArrayBuilder();
        while (true) {
            if (_inputPtr >= _inputEnd) {
                loadMoreGuaranteed();
            }
            int ch = _inputBuffer[_inputPtr++] & 0xFF;
            if (ch == 0xFF) { // end marker
                break;
            }
            // verify that type matches
            int type = (ch >> 5);
            if (type != CBORConstants.MAJOR_TYPE_BYTES) {
                throw _constructError("Mismatched chunk in chunked content: expected "+CBORConstants.MAJOR_TYPE_BYTES
                        +" but encountered "+type);
            }
            len = _decodeExplicitLength(ch & 0x1F);
            if (len < 0) {
                throw _constructError("Illegal chunked-length indicator within chunked-length value (type "+CBORConstants.MAJOR_TYPE_BYTES+")");
            }
            while (len > 0) {
                int avail = _inputEnd - _inputPtr;
                if (_inputPtr >= _inputEnd) {
                    loadMoreGuaranteed();
                    avail = _inputEnd - _inputPtr;
                }
                int count = Math.min(avail, len);
                bb.write(_inputBuffer, _inputPtr, count);
                _inputPtr += count;
                len -= count;
            }
        }
        return bb.toByteArray();
    }
    
    protected final JsonToken _decodeFieldName() throws IOException
    {     
        if (_inputPtr >= _inputEnd) {
            loadMoreGuaranteed();
        }
        final int ch = _inputBuffer[_inputPtr++];
        final int type = ((ch >> 5) & 0x7);

        // Expecting a String, but may need to allow other types too
        if (type != CBORConstants.MAJOR_TYPE_TEXT) { // the usual case
            if (ch == -1) {
                if (!_parsingContext.hasExpectedLength()) {
                    _parsingContext = _parsingContext.getParent();
                    return JsonToken.END_OBJECT;
                }
                _reportUnexpectedBreak();
            }
            // offline non-String cases, as they are expected to be rare
            _decodeNonStringName(ch);
            return JsonToken.FIELD_NAME;
        }
        final int lenMarker = ch & 0x1F;
        String name;
        if (lenMarker <= 23) {
            if (lenMarker == 0) {
                name = "";
            } else {
                name = _findDecodedFromSymbols(lenMarker);
                if (name != null) {
                    _inputPtr += lenMarker;
                } else {
                    name = _decodeShortName(lenMarker);
                    name = _addDecodedToSymbols(lenMarker, name);
                }
            }
        } else {
            final int actualLen = _decodeExplicitLength(lenMarker);
            if (actualLen < 0) {
                name = _decodeChunkedName();
            } else {
                name = _decodeLongerName(actualLen);
            }
        }
        _parsingContext.setCurrentName(name);
        return JsonToken.FIELD_NAME;
    }
    
    private final String _decodeShortName(int len) throws IOException
    {
        // note: caller ensures we have enough bytes available
        int outPtr = 0;
        char[] outBuf = _textBuffer.emptyAndGetCurrentSegment();
        if (outBuf.length < len) { // one minor complication
            outBuf = _textBuffer.expandCurrentSegment(len);
        }
        int inPtr = _inputPtr;
        _inputPtr += len;
        final int[] codes = UTF8_UNIT_CODES;
        final byte[] inBuf = _inputBuffer;

        // First a tight loop for Ascii
        final int end = inPtr + len;
        while (true) {
            int i = inBuf[inPtr] & 0xFF;
            int code = codes[i];
            if (code != 0) {
                break;
            }
            outBuf[outPtr++] = (char) i;
            if (++inPtr == end) {
                return _textBuffer.setCurrentAndReturn(outPtr);
            }
        }

        // But in case there's multi-byte char, use a full loop
        while (inPtr < end) {
            int i = inBuf[inPtr++] & 0xFF;
            int code = codes[i];
            if (code != 0) {
                // trickiest one, need surrogate handling
                switch (code) {
                case 1:
                    i = ((i & 0x1F) << 6) | (inBuf[inPtr++] & 0x3F);
                    break;
                case 2:
                    i = ((i & 0x0F) << 12)
                    | ((inBuf[inPtr++] & 0x3F) << 6)
                    | (inBuf[inPtr++] & 0x3F);
                    break;
                case 3:
                    i = ((i & 0x07) << 18)
                    | ((inBuf[inPtr++] & 0x3F) << 12)
                    | ((inBuf[inPtr++] & 0x3F) << 6)
                    | (inBuf[inPtr++] & 0x3F);
                    // note: this is the codepoint value; need to split, too
                    i -= 0x10000;
                    outBuf[outPtr++] = (char) (0xD800 | (i >> 10));
                    i = 0xDC00 | (i & 0x3FF);
                    break;
                default: // invalid
                    _reportError("Invalid byte "+Integer.toHexString(i)+" in Object name");
                }
            }
            outBuf[outPtr++] = (char) i;
        }
        return _textBuffer.setCurrentAndReturn(outPtr);
    }

    private final String _decodeLongerName(int len) throws IOException
    {
        // Do we have enough buffered content to read?
        if ((_inputEnd - _inputPtr) < len) {
            // or if not, could we read?
            if (len >= _inputBuffer.length) {
                // If not enough space, need handling similar to chunked
                _finishLongText(len);
                return _textBuffer.contentsAsString();
            }
            _loadToHaveAtLeast(len);
        }
        String name = _findDecodedFromSymbols(len);
        if (name != null) {
            _inputPtr += len;
            return name;
        }
        name = _decodeShortName(len);
        return _addDecodedToSymbols(len, name);
    }
    
    private final String _decodeChunkedName() throws IOException
    {
        _finishChunkedText();
        return _textBuffer.contentsAsString();
    }
    
    /**
     * Method that handles initial token type recognition for token
     * that has to be either FIELD_NAME or END_OBJECT.
     */
    protected final String _decodeNonStringName(int ch) throws IOException
    {
        final int type = ((ch >> 5) & 0x7);
        String name;
        if (type == CBORConstants.MAJOR_TYPE_INT_POS) {
            name = _numberToName(ch, false);
        } else if (type == CBORConstants.MAJOR_TYPE_INT_NEG) {
            name = _numberToName(ch, true);
        } else if (type == CBORConstants.MAJOR_TYPE_BYTES) {
            //  08-Sep-2014, tatu: There are codecs (f.ex. Perl module "CBOR::XS") that use Binary data...
            final int blen = _decodeExplicitLength(ch & 0x1F);
            byte[] b = _finishBytes(blen);
            // TODO: Optimize, if this becomes commonly used & bottleneck; we have
            //  more optimized UTF-8 codecs available.
            name = new String(b, UTF8);
        } else {
            if ((ch & 0xFF) == CBORConstants.INT_BREAK) {
                _reportUnexpectedBreak();
            }
            throw _constructError("Unsupported major type ("+type+") for CBOR Objects, not (yet?) supported, only Strings");
        }
        _parsingContext.setCurrentName(name);
        return name;
    }

    private final String _findDecodedFromSymbols(final int len) throws IOException
    {
        if ((_inputEnd - _inputPtr) < len) {
            _loadToHaveAtLeast(len);
        }
        // First: maybe we already have this name decoded?
        if (len < 5) {
            int inPtr = _inputPtr;
            final byte[] inBuf = _inputBuffer;
            int q = inBuf[inPtr] & 0xFF;
            if (len > 1) {
                q = (q << 8) + (inBuf[++inPtr] & 0xFF);
                if (len > 2) {
                    q = (q << 8) + (inBuf[++inPtr] & 0xFF);
                    if (len > 3) {
                        q = (q << 8) + (inBuf[++inPtr] & 0xFF);
                    }
                }
            }
            _quad1 = q;
            return _symbols.findName(q);
        }

        final byte[] inBuf = _inputBuffer;
        int inPtr = _inputPtr;

        // First quadbyte is easy
        int q1 = (inBuf[inPtr++] & 0xFF);
        q1 =  (q1 << 8) | (inBuf[inPtr++] & 0xFF);
        q1 =  (q1 << 8) | (inBuf[inPtr++] & 0xFF);
        q1 =  (q1 << 8) | (inBuf[inPtr++] & 0xFF);
        
        if (len < 9) {
            int q2 = (inBuf[inPtr++] & 0xFF);
            int left = len - 5;
            if (left > 0) {
                q2 = (q2 << 8) + (inBuf[inPtr++] & 0xFF);
                if (left > 1) {
                    q2 = (q2 << 8) + (inBuf[inPtr++] & 0xFF);
                    if (left > 2) {
                        q2 = (q2 << 8) + (inBuf[inPtr++] & 0xFF);
                    }
                }
            }
            _quad1 = q1;
            _quad2 = q2;
            return _symbols.findName(q1, q2);
        }

        int q2 = (inBuf[inPtr++] & 0xFF);
        q2 =  (q2 << 8) | (inBuf[inPtr++] & 0xFF);
        q2 =  (q2 << 8) | (inBuf[inPtr++] & 0xFF);
        q2 =  (q2 << 8) | (inBuf[inPtr++] & 0xFF);

        if (len < 13) {
            int q3 = (inBuf[inPtr++] & 0xFF);
            int left = len - 9;
            if (left > 0) {
                q3 = (q3 << 8) + (inBuf[inPtr++] & 0xFF);
                if (left > 1) {
                    q3 = (q3 << 8) + (inBuf[inPtr++] & 0xFF);
                    if (left > 2) {
                        q3 = (q3 << 8) + (inBuf[inPtr++] & 0xFF);
                    }
                }
            }
            _quad1 = q1;
            _quad2 = q2;
            _quad3 = q3;
            return _symbols.findName(q1, q2, q3);
        }
        return _findDecodedLong(len, q1, q2);
    }

    /**
     * Method for locating names longer than 8 bytes (in UTF-8)
     */
    private final String _findDecodedLong(int len, int q1, int q2) throws IOException
    {
        // first, need enough buffer to store bytes as ints:
        {
            int bufLen = (len + 3) >> 2;
            if (bufLen > _quadBuffer.length) {
                _quadBuffer = _growArrayTo(_quadBuffer, bufLen);
            }
        }
        _quadBuffer[0] = q1;
        _quadBuffer[1] = q2;
        
        // then decode, full quads first
        int offset = 2;
        int inPtr = _inputPtr+8;
        len -= 8;
        
        final byte[] inBuf = _inputBuffer;
        do {
            int q = (inBuf[inPtr++] & 0xFF);
            q = (q << 8) | inBuf[inPtr++] & 0xFF;
            q = (q << 8) | inBuf[inPtr++] & 0xFF;
            q = (q << 8) | inBuf[inPtr++] & 0xFF;
            _quadBuffer[offset++] = q;
        } while ((len -= 4) > 3);
        // and then leftovers
        if (len > 0) {
            int q = inBuf[inPtr] & 0xFF;
            if (len > 1) {
                q = (q << 8) + (inBuf[++inPtr] & 0xFF);
                if (len > 2) {
                    q = (q << 8) + (inBuf[++inPtr] & 0xFF);
                }
            }
            _quadBuffer[offset++] = q;
        }
        return _symbols.findName(_quadBuffer, offset);
    }

    private final String _addDecodedToSymbols(int len, String name) {
        if (len < 5) {
            return _symbols.addName(name, _quad1);
        }
        if (len < 9) {
            return _symbols.addName(name, _quad1, _quad2);
        }
        if (len < 13) {
            return _symbols.addName(name, _quad1, _quad2, _quad3);
        }
        int qlen = (len + 3) >> 2;
        return _symbols.addName(name, _quadBuffer, qlen);
    }
    
    private static int[] _growArrayTo(int[] arr, int minSize) {
        return Arrays.copyOf(arr, minSize+4);
    }    

    /*
    /**********************************************************************
    /* Internal methods, skipping
    /**********************************************************************
     */

    /**
     * Method called to skip remainders of an incomplete token, when
     * contents themselves will not be needed any more.
     * Only called or byte array and text.
     */
    protected void _skipIncomplete() throws IOException
    {
        _tokenIncomplete = false;
        final int type = ((_typeByte >> 5) & 0x7);

        // Either String or byte[]
        if (type != CBORConstants.MAJOR_TYPE_TEXT
                && type == CBORConstants.MAJOR_TYPE_TEXT) {
            _throwInternal();
        }
        final int lowBits = _typeByte & 0x1F;

        if (lowBits <= 23) {
            if (lowBits > 0) {
                _skipBytes(lowBits);
            }
            return;
        }
        switch (lowBits) {
        case 24:
            _skipBytes(_decode8Bits());
            break;
        case 25:
            _skipBytes(_decode16Bits());
            break;
        case 26:
            _skipBytes(_decode32Bits());
            break;
        case 27: // seriously?
            _skipBytesL(_decode64Bits());
            break;
        case 31:
            _skipChunked(type);
            break;
        default:
            _invalidToken(_typeByte);
        }
    }
    
    protected void _skipChunked(int expectedType) throws IOException
    {
        while (true) {
            if (_inputPtr >= _inputEnd) {
                loadMoreGuaranteed();
            }
            int ch = _inputBuffer[_inputPtr++] & 0xFF;
            if (ch == 0xFF) {
                return;
            }
            // verify that type matches
            int type = (ch >> 5);
            if (type != expectedType) {
                throw _constructError("Mismatched chunk in chunked content: expected "+expectedType
                        +" but encountered "+type);
            }

            final int lowBits = ch & 0x1F;

            if (lowBits <= 23) {
                if (lowBits > 0) {
                    _skipBytes(lowBits);
                }
                continue;
            }
            switch (lowBits) {
            case 24:
                _skipBytes(_decode8Bits());
                break;
            case 25:
                _skipBytes(_decode16Bits());
                break;
            case 26:
                _skipBytes(_decode32Bits());
                break;
            case 27: // seriously?
                _skipBytesL(_decode64Bits());
                break;
            case 31:
                throw _constructError("Illegal chunked-length indicator within chunked-length value (type "+expectedType+")");
            default:
                _invalidToken(_typeByte);
            }
        }
    }
    
    protected void _skipBytesL(long llen) throws IOException
    {
        while (llen > MAX_INT_L) {
            _skipBytes((int) MAX_INT_L);
            llen -= MAX_INT_L;
        }
        _skipBytes((int) llen);
    }

    protected void _skipBytes(int len) throws IOException
    {
        while (true) {
            int toAdd = Math.min(len, _inputEnd - _inputPtr);
            _inputPtr += toAdd;
            len -= toAdd;
            if (len <= 0) {
                return;
            }
            loadMoreGuaranteed();
        }
    }

    /*
    /**********************************************************************
    /* Internal methods, length/number decoding
    /**********************************************************************
     */

    private final int _decodeTag(int lowBits) throws IOException
    {
        if (lowBits <= 23) {
            return lowBits;
        }
        switch (lowBits - 24) {
        case 0:
            return _decode8Bits();
        case 1:
            return _decode16Bits();
        case 2:
            return _decode32Bits();
        case 3:
            // 16-Jan-2014, tatu: Technically legal, but nothing defined, so let's
            //   only allow for cases where encoder is being wasteful...
            long l = _decode64Bits();
            if (l < MIN_INT_L || l > MAX_INT_L) {
                _reportError("Illegal Tag value: "+l);
            }
            return (int) l;
        }
        throw _constructError("Invalid low bits for Tag token: 0x"+Integer.toHexString(lowBits));
    }
    
    /**
     * Method used to decode explicit length of a variable-length value
     * (or, for indefinite/chunked, indicate that one is not known).
     * Note that long (64-bit) length is only allowed if it fits in
     * 32-bit signed int, for now; expectation being that longer values
     * are always encoded as chunks.
     */
    private final int _decodeExplicitLength(int lowBits) throws IOException
    {
        // common case, indefinite length; relies on marker
        if (lowBits == 31) {
            return -1;
        }
        if (lowBits <= 23) {
            return lowBits;
        }
        switch (lowBits - 24) {
        case 0:
            return _decode8Bits();
        case 1:
            return _decode16Bits();
        case 2:
            return _decode32Bits();
        case 3:
            long l = _decode64Bits();
            if (l < 0 || l > MAX_INT_L) {
                throw _constructError("Illegal length for "+currentToken()+": "+l);
            }
            return (int) l;
        }
        throw _constructError("Invalid length for "+currentToken()+": 0x"+Integer.toHexString(lowBits));
    }

    private int _decodeChunkLength(int expType) throws IOException
    {
        if (_inputPtr >= _inputEnd) {
            loadMoreGuaranteed();
        }
        int ch = (int) _inputBuffer[_inputPtr++] & 0xFF;
        if (ch == CBORConstants.INT_BREAK) {
            return -1;
        }
        int type = (ch >> 5);
        if (type != expType) {
            throw _constructError("Mismatched chunk in chunked content: expected "
                    +expType+" but encountered "+type+" (byte 0x"+Integer.toHexString(ch)+")");
        }
        int len = _decodeExplicitLength(ch & 0x1F);
        if (len < 0) {
            throw _constructError("Illegal chunked-length indicator within chunked-length value (type "+expType+")");
        }
        return len;
    }
    
    private float _decodeHalfSizeFloat() throws IOException
    {
        int i16 = _decode16Bits() & 0xFFFF;

        boolean neg = (i16 >> 15) != 0;
        int e = (i16 >> 10) & 0x1F;
        int f = i16 & 0x03FF;

        if (e == 0) {
            float result = (float) (MATH_POW_2_NEG14 * (f / MATH_POW_2_10));
            return neg ? -result : result;
        }
        if (e == 0x1F) {
            if (f != 0) return Float.NaN;
            return neg ? Float.NEGATIVE_INFINITY : Float.POSITIVE_INFINITY;
        }
        float result = (float) (Math.pow(2, e - 15) * (1 + f / MATH_POW_2_10));
        return neg ? -result : result;
    }

    private final int _decode8Bits() throws IOException {
        if (_inputPtr >= _inputEnd) {
            loadMoreGuaranteed();
        }
        return _inputBuffer[_inputPtr++] & 0xFF;
    }
    
    private final int _decode16Bits() throws IOException {
        int ptr = _inputPtr;
        if ((ptr + 1) >= _inputEnd) {
            return _slow16();
        }
        final byte[] b = _inputBuffer;
        int v = ((b[ptr] & 0xFF) << 8) + (b[ptr+1] & 0xFF);
        _inputPtr = ptr+2;
        return v;
    }

    private final int _slow16() throws IOException {
        if (_inputPtr >= _inputEnd) {
            loadMoreGuaranteed();
        }
        int v = (_inputBuffer[_inputPtr++] & 0xFF);
        if (_inputPtr >= _inputEnd) {
            loadMoreGuaranteed();
        }
        return (v << 8) + (_inputBuffer[_inputPtr++] & 0xFF);
    }
    
    private final int _decode32Bits() throws IOException {
        int ptr = _inputPtr;
        if ((ptr + 3) >= _inputEnd) {
            return _slow32();
        }
        final byte[] b = _inputBuffer;
        int v = (b[ptr++] << 24) + ((b[ptr++] & 0xFF) << 16)
                + ((b[ptr++] & 0xFF) << 8) + (b[ptr++] & 0xFF);
        _inputPtr = ptr;
        return v;
    }

    private final int _slow32() throws IOException {
        if (_inputPtr >= _inputEnd) {
            loadMoreGuaranteed();
        }
        int v = _inputBuffer[_inputPtr++]; // sign will disappear anyway
        if (_inputPtr >= _inputEnd) {
            loadMoreGuaranteed();
        }
        v = (v << 8) + (_inputBuffer[_inputPtr++] & 0xFF);
        if (_inputPtr >= _inputEnd) {
            loadMoreGuaranteed();
        }
        v = (v << 8) + (_inputBuffer[_inputPtr++] & 0xFF);
        if (_inputPtr >= _inputEnd) {
            loadMoreGuaranteed();
        }
        return (v << 8) + (_inputBuffer[_inputPtr++] & 0xFF);
    }
    
    private final long _decode64Bits() throws IOException {
        int ptr = _inputPtr;
        if ((ptr + 7) >= _inputEnd) {
            return _slow64();
        }
        final byte[] b = _inputBuffer;
        int i1 = (b[ptr++] << 24) + ((b[ptr++] & 0xFF) << 16)
                + ((b[ptr++] & 0xFF) << 8) + (b[ptr++] & 0xFF);
        int i2 = (b[ptr++] << 24) + ((b[ptr++] & 0xFF) << 16)
                + ((b[ptr++] & 0xFF) << 8) + (b[ptr++] & 0xFF);
        _inputPtr = ptr;
        return _long(i1, i2);
    }

    private final long _slow64() throws IOException {
        return _long(_decode32Bits(), _decode32Bits());
    }
    
    private final static long _long(int i1, int i2)
    {
        long l1 = i1;
        long l2 = i2;
        l2 = (l2 << 32) >>> 32;
        return (l1 << 32) + l2;
    }

    /**
     * Helper method to encapsulate details of handling of mysterious `undefined` value
     * that is allowed to be used as something encoder could not handle (as per spec),
     * whatever the heck that should be.
     * Current definition for 2.9 is that we will be return {@link JsonToken#VALUE_NULL}, but
     * for later versions it is likely that we will alternatively allow decoding as
     * {@link JsonToken#VALUE_EMBEDDED_OBJECT} with "embedded value" of `null`.
     */
    protected JsonToken _decodeUndefinedValue() throws IOException {
        return JsonToken.VALUE_NULL;
    }

    /*
    /**********************************************************************
    /* Internal methods, UTF8 decoding
    /**********************************************************************
     */

    /*
    private final int X_decodeUTF8_2(int c) throws IOException {
        int d = _nextByte();
        if ((d & 0xC0) != 0x080) {
            _reportInvalidOther(d & 0xFF, _inputPtr);
        }
        return ((c & 0x1F) << 6) | (d & 0x3F);
    }
    */

    private final int _decodeUTF8_3(int c1) throws IOException
    {
        c1 &= 0x0F;
        int d = _nextByte();
        if ((d & 0xC0) != 0x080) {
            _reportInvalidOther(d & 0xFF, _inputPtr);
        }
        int c = (c1 << 6) | (d & 0x3F);
        d = _nextByte();
        if ((d & 0xC0) != 0x080) {
            _reportInvalidOther(d & 0xFF, _inputPtr);
        }
        c = (c << 6) | (d & 0x3F);
        return c;
    }

    private final int _decodeChunkedUTF8_3(int c1) throws IOException
    {
        c1 &= 0x0F;
        int d = _nextChunkedByte();
        if ((d & 0xC0) != 0x080) {
            _reportInvalidOther(d & 0xFF, _inputPtr);
        }
        int c = (c1 << 6) | (d & 0x3F);
        d = _nextChunkedByte();
        if ((d & 0xC0) != 0x080) {
            _reportInvalidOther(d & 0xFF, _inputPtr);
        }
        c = (c << 6) | (d & 0x3F);
        return c;
    }
    
    /**
     * @return Character value <b>minus 0x10000</c>; this so that caller
     *    can readily expand it to actual surrogates
     */
    private final int _decodeUTF8_4(int c) throws IOException
    {
        int d = _nextByte();
        if ((d & 0xC0) != 0x080) {
            _reportInvalidOther(d & 0xFF, _inputPtr);
        }
        c = ((c & 0x07) << 6) | (d & 0x3F);
        d = _nextByte();
        if ((d & 0xC0) != 0x080) {
            _reportInvalidOther(d & 0xFF, _inputPtr);
        }
        c = (c << 6) | (d & 0x3F);
        d = _nextByte();
        if ((d & 0xC0) != 0x080) {
            _reportInvalidOther(d & 0xFF, _inputPtr);
        }
        return ((c << 6) | (d & 0x3F)) - 0x10000;
    }

    private final int _decodeChunkedUTF8_4(int c) throws IOException
    {
        int d = _nextChunkedByte();
        if ((d & 0xC0) != 0x080) {
            _reportInvalidOther(d & 0xFF, _inputPtr);
        }
        c = ((c & 0x07) << 6) | (d & 0x3F);
        d = _nextChunkedByte();
        if ((d & 0xC0) != 0x080) {
            _reportInvalidOther(d & 0xFF, _inputPtr);
        }
        c = (c << 6) | (d & 0x3F);
        d = _nextChunkedByte();
        if ((d & 0xC0) != 0x080) {
            _reportInvalidOther(d & 0xFF, _inputPtr);
        }
        return ((c << 6) | (d & 0x3F)) - 0x10000;
    }

    /*
    /**********************************************************************
    /* Low-level reading, other
    /**********************************************************************
     */

    protected final boolean loadMore() throws IOException
    {
        if (_inputStream != null) {
            _currInputProcessed += _inputEnd;

            int count = _inputStream.read(_inputBuffer, 0, _inputBuffer.length);
            if (count > 0) {
                _inputPtr = 0;
                _inputEnd = count;
                return true;
            }
            // End of input
            _closeInput();
            // Should never return 0, so let's fail
            if (count == 0) {
                throw new IOException("InputStream.read() returned 0 characters when trying to read "+_inputBuffer.length+" bytes");
            }
        }
        return false;
    }

    protected final void loadMoreGuaranteed() throws IOException {
        if (!loadMore()) { _reportInvalidEOF(); }
    }
    
    /**
     * Helper method that will try to load at least specified number bytes in
     * input buffer, possible moving existing data around if necessary
     */
    protected final void _loadToHaveAtLeast(int minAvailable) throws IOException
    {
        // No input stream, no leading (either we are closed, or have non-stream input source)
        if (_inputStream == null) {
            throw _constructError("Needed to read "+minAvailable+" bytes, reached end-of-input");
        }
        // Need to move remaining data in front?
        int amount = _inputEnd - _inputPtr;
        if (amount > 0 && _inputPtr > 0) {
            //_currInputRowStart -= _inputPtr;
            System.arraycopy(_inputBuffer, _inputPtr, _inputBuffer, 0, amount);
            _inputEnd = amount;
        } else {
            _inputEnd = 0;
        }
        // Needs to be done here, as per [dataformats-binary#178]
        _currInputProcessed += _inputPtr;
        _inputPtr = 0;
        while (_inputEnd < minAvailable) {
            int count = _inputStream.read(_inputBuffer, _inputEnd, _inputBuffer.length - _inputEnd);
            if (count < 1) {
                // End of input
                _closeInput();
                // Should never return 0, so let's fail
                if (count == 0) {
                    throw new IOException("InputStream.read() returned 0 characters when trying to read "+amount+" bytes");
                }
                throw _constructError("Needed to read "+minAvailable+" bytes, missed "+minAvailable+" before end-of-input");
            }
            _inputEnd += count;
        }
    }

    @Override
    protected void _closeInput() throws IOException {
        if (_inputStream != null) {
            if (_ioContext.isResourceManaged() || isEnabled(StreamReadFeature.AUTO_CLOSE_SOURCE)) {
                _inputStream.close();
            }
            _inputStream = null;
        }
    }

    @Override
    protected void _handleEOF() throws JsonParseException {
        if (!_parsingContext.inRoot()) {
            String marker = _parsingContext.inArray() ? "Array" : "Object";
            _reportInvalidEOF(String.format(
                    ": expected close marker for %s (start marker at %s)",
                    marker,
                    _parsingContext.getStartLocation(_ioContext.getSourceReference())),
                    null);
        }
    }

    /*
    /**********************************************************************
    /* Internal methods, error handling, reporting
    /**********************************************************************
     */

    protected JsonToken _handleCBOREOF() throws IOException {
        /* NOTE: here we can and should close input, release buffers,
         * since this is "hard" EOF, not a boundary imposed by
         * header token.
         */
        _tagValue = -1;
        close();
        return (_currToken = null);
    }

    protected void _invalidToken(int ch) throws JsonParseException {
        ch &= 0xFF;
        if (ch == 0xFF) {
            throw _constructError("Mismatched BREAK byte (0xFF): encountered where value expected");
        }
        throw _constructError("Invalid CBOR value token (first byte): 0x"+Integer.toHexString(ch));
    }

    protected void _reportUnexpectedBreak() throws IOException {
        if (_parsingContext.inRoot()) {
            throw _constructError("Unexpected Break (0xFF) token in Root context");
        }
        throw _constructError("Unexpected Break (0xFF) token in definite length ("
                +_parsingContext.getExpectedLength()+") "
                +(_parsingContext.inObject() ? "Object" : "Array" ));
    }

    protected void _reportInvalidChar(int c) throws JsonParseException {
        // Either invalid WS or illegal UTF-8 start char
        if (c < ' ') {
            _throwInvalidSpace(c);
        }
        _reportInvalidInitial(c);
    }

    protected void _reportInvalidInitial(int mask) throws JsonParseException {
        _reportError("Invalid UTF-8 start byte 0x"+Integer.toHexString(mask));
    }

    protected void _reportInvalidOther(int mask) throws JsonParseException {
        _reportError("Invalid UTF-8 middle byte 0x"+Integer.toHexString(mask));
    }

    protected void _reportInvalidOther(int mask, int ptr) throws JsonParseException {
        _inputPtr = ptr;
        _reportInvalidOther(mask);
    }

    /*
    /**********************************************************************
    /* Internal methods, other
    /**********************************************************************
     */

    private final static BigInteger BIT_63 = BigInteger.ONE.shiftLeft(63);

    private final BigInteger _bigPositive(long l) {
        BigInteger biggie = BigInteger.valueOf((l << 1) >>> 1);
        return biggie.or(BIT_63);
    }

    private final BigInteger _bigNegative(long l) {
        // 03-Dec-2017, tatu: [dataformats-binary#149] Careful with overflow
        BigInteger unsignedBase = _bigPositive(l);
        return unsignedBase.negate().subtract(BigInteger.ONE);
    }
}<|MERGE_RESOLUTION|>--- conflicted
+++ resolved
@@ -14,11 +14,7 @@
 import com.fasterxml.jackson.core.sym.ByteQuadsCanonicalizer;
 import com.fasterxml.jackson.core.sym.FieldNameMatcher;
 import com.fasterxml.jackson.core.util.ByteArrayBuilder;
-<<<<<<< HEAD
-=======
 import com.fasterxml.jackson.core.util.JacksonFeatureSet;
-import com.fasterxml.jackson.core.util.TextBuffer;
->>>>>>> d0c58e71
 
 import static com.fasterxml.jackson.dataformat.cbor.CBORConstants.*;
 
@@ -201,18 +197,13 @@
     }
 
     /*
-<<<<<<< HEAD
-    /**********************************************************************
-=======
-    /**********************************************************
+    /**********************************************************************
     /* Configuration
-    /**********************************************************
-     */
-
-//    public JsonParser overrideStdFeatures(int values, int mask)
+    /**********************************************************************
+     */
 
     @Override
-    public int getFormatFeatures() {
+    public int formatReadFeatures() {
         // No parser features, yet
         return 0;
     }
@@ -224,8 +215,7 @@
     }
 
     /*
-    /**********************************************************
->>>>>>> d0c58e71
+    /**********************************************************************
     /* Extended API
     /**********************************************************************
      */
