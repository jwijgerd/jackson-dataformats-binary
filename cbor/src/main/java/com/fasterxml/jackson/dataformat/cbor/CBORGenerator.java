package com.fasterxml.jackson.dataformat.cbor;

import java.util.Arrays;
import java.io.*;
import java.math.BigDecimal;
import java.math.BigInteger;

import com.fasterxml.jackson.core.*;
import com.fasterxml.jackson.core.base.GeneratorBase;
import com.fasterxml.jackson.core.io.IOContext;
import com.fasterxml.jackson.core.json.JsonWriteContext;

import static com.fasterxml.jackson.dataformat.cbor.CBORConstants.*;

/**
 * {@link JsonGenerator} implementation that writes CBOR encoded content.
 *
 * @author Tatu Saloranta
 */
public class CBORGenerator extends GeneratorBase
{
    private final static int[] NO_INTS = new int[0];

    /**
     * Let's ensure that we have big enough output buffer because of safety
     * margins we need for UTF-8 encoding.
     */
    final static int BYTE_BUFFER_FOR_OUTPUT = 16000;

    /**
     * Longest char chunk we will output is chosen so that it is guaranteed to
     * fit in an empty buffer even if everything encoded in 3-byte sequences;
     * but also fit two full chunks in case of single-byte (ascii) output.
     */
    private final static int MAX_LONG_STRING_CHARS = (BYTE_BUFFER_FOR_OUTPUT / 4) - 4;

    /**
     * This is the worst case length (in bytes) of maximum chunk we ever write.
     */
    private final static int MAX_LONG_STRING_BYTES = (MAX_LONG_STRING_CHARS * 3) + 3;

    /**
     * Enumeration that defines all togglable features for CBOR generator.
     */
    public enum Feature implements FormatFeature {
        /**
         * Feature that determines whether generator should try to use smallest
         * (size-wise) integer representation: if true, will use smallest
         * representation that is enough to retain value; if false, will use
         * length indicated by argument type (4-byte for <code>int</code>,
         * 8-byte for <code>long</code> and so on).
         */
        WRITE_MINIMAL_INTS(true),

        /**
         * Feature that determines whether CBOR "Self-Describe Tag" (value
         * 55799, encoded as 3-byte sequence of <code>0xD9, 0xD9, 0xF7</code>)
         * should be written at the beginning of document or not.
         * <p>
         * Default value is <code>false</code> meaning that type tag will not be
         * written at the beginning of a new document.
         *
         * @since 2.5
         */
        WRITE_TYPE_HEADER(false), ;

        protected final boolean _defaultState;
        protected final int _mask;

        /**
         * Method that calculates bit set (flags) of all features that are
         * enabled by default.
         */
        public static int collectDefaults() {
            int flags = 0;
            for (Feature f : values()) {
                if (f.enabledByDefault()) {
                    flags |= f.getMask();
                }
            }
            return flags;
        }

        private Feature(boolean defaultState) {
            _defaultState = defaultState;
            _mask = (1 << ordinal());
        }

        @Override
        public boolean enabledByDefault() {
            return _defaultState;
        }

        @Override
        public boolean enabledIn(int flags) {
            return (flags & getMask()) != 0;
        }

        @Override
        public int getMask() {
            return _mask;
        }
    }

    /**
     * To simplify certain operations, we require output buffer length to allow
     * outputting of contiguous 256 character UTF-8 encoded String value. Length
     * of the longest UTF-8 code point (from Java char) is 3 bytes, and we need
     * both initial token byte and single-byte end marker so we get following
     * value.
     * <p>
     * Note: actually we could live with shorter one; absolute minimum would be
     * for encoding 64-character Strings.
     */
    private final static int MIN_BUFFER_LENGTH = (3 * 256) + 2;

    private final static long MIN_INT_AS_LONG = (long) Integer.MIN_VALUE;
    private final static long MAX_INT_AS_LONG = (long) Integer.MAX_VALUE;

    /**
     * Special value that is use to keep tracks of arrays and maps opened with infinite length
     */
    private final static int INDEFINITE_LENGTH = -2; // just to allow -1 as marker for "one too many"
    
    /*
    /**********************************************************
    /* Configuration
    /**********************************************************
     */

    final protected IOContext _ioContext;

    final protected OutputStream _out;

    /**
     * Bit flag composed of bits that indicate which
     * {@link CBORGenerator.Feature}s are enabled.
     */
    protected int _formatFeatures;

    protected boolean _cfgMinimalInts;

    /*
    /**********************************************************
    /* Output buffering
    /**********************************************************
     */

	/**
     * Intermediate buffer in which contents are buffered before being written
     * using {@link #_out}.
     */
    protected byte[] _outputBuffer;

    /**
     * Pointer to the next available byte in {@link #_outputBuffer}
     */
    protected int _outputTail = 0;

    /**
     * Offset to index after the last valid index in {@link #_outputBuffer}.
     * Typically same as length of the buffer.
     */
    protected final int _outputEnd;

    /**
     * Intermediate buffer in which characters of a String are copied before
     * being encoded.
     */
    protected char[] _charBuffer;

    protected final int _charBufferLength;

    /**
     * Let's keep track of how many bytes have been output, may prove useful
     * when debugging. This does <b>not</b> include bytes buffered in the output
     * buffer, just bytes that have been written using underlying stream writer.
     */
    protected int _bytesWritten;

    /*
    /**********************************************************
    /* Tracking of remaining elements to write
    /**********************************************************
     */

    protected int[] _elementCounts = NO_INTS;

    protected int _elementCountsPtr;

    /**
     * Number of elements remaining in the current complex structure (if any),
     * when writing defined-length Arrays, Objects; marker {@link #INDEFINITE_LENGTH}
     * otherwise.
     */
    protected int _currentRemainingElements = INDEFINITE_LENGTH;

    /*
    /**********************************************************
    /* Shared String detection
    /**********************************************************
     */

    /**
     * Flag that indicates whether the output buffer is recycable (and needs to
     * be returned to recycler once we are done) or not.
     */
    protected boolean _bufferRecyclable;

    /*
    /**********************************************************
    /* Life-cycle
    /**********************************************************
     */

    public CBORGenerator(ObjectWriteContext writeCtxt, IOContext ctxt,
            int generatorFeatures, int formatFeatures,
            OutputStream out) {
        super(writeCtxt, generatorFeatures);
        _formatFeatures = formatFeatures;
        _cfgMinimalInts = Feature.WRITE_MINIMAL_INTS.enabledIn(formatFeatures);
        _ioContext = ctxt;
        _out = out;
        _bufferRecyclable = true;
        _outputBuffer = ctxt.allocWriteEncodingBuffer(BYTE_BUFFER_FOR_OUTPUT);
        _outputEnd = _outputBuffer.length;
        _charBuffer = ctxt.allocConcatBuffer();
        _charBufferLength = _charBuffer.length;
        // let's just sanity check to prevent nasty odd errors
        if (_outputEnd < MIN_BUFFER_LENGTH) {
            throw new IllegalStateException("Internal encoding buffer length ("
                    + _outputEnd + ") too short, must be at least "
                    + MIN_BUFFER_LENGTH);
        }
    }

    /**
     * Alternative constructor that may be used to feed partially initialized content.
     * 
     * @param outputBuffer
     *            Buffer to use for output before flushing to the underlying stream
     * @param offset
     *            Offset pointing past already buffered content; that is, number
     *            of bytes of valid content to output, within buffer.
     */
    public CBORGenerator(ObjectWriteContext writeCtxt, IOContext ctxt,
            int generatorFeatures, int formatFeatures,
            OutputStream out, byte[] outputBuffer,
            int offset, boolean bufferRecyclable)
    {
        super(writeCtxt, generatorFeatures);
        _formatFeatures = formatFeatures;
        _cfgMinimalInts = Feature.WRITE_MINIMAL_INTS.enabledIn(formatFeatures);
        _ioContext = ctxt;
        _out = out;
        _bufferRecyclable = bufferRecyclable;
        _outputTail = offset;
        _outputBuffer = outputBuffer;
        _outputEnd = _outputBuffer.length;
        _charBuffer = ctxt.allocConcatBuffer();
        _charBufferLength = _charBuffer.length;
        // let's just sanity check to prevent nasty odd errors
        if (_outputEnd < MIN_BUFFER_LENGTH) {
            throw new IllegalStateException("Internal encoding buffer length ("
                    + _outputEnd + ") too short, must be at least "
                    + MIN_BUFFER_LENGTH);
        }
    }

    /*
    /**********************************************************
    /* Versioned
    /**********************************************************
     */

    @Override
    public Version version() {
        return PackageVersion.VERSION;
    }

    /*
    /**********************************************************
    /* Capability introspection
    /**********************************************************
     */

    @Override
    public boolean canWriteBinaryNatively() {
        return true;
    }

    /*
    /**********************************************************
    /* Overridden methods, configuration
    /**********************************************************
     */

    @Override
    public Object getOutputTarget() {
        return _out;
    }

    @Override
    public int getOutputBuffered() {
        return _outputTail;
    }

    // public JsonParser overrideStdFeatures(int values, int mask)

    @Override
    public int formatWriteFeatures() {
        return _formatFeatures;
    }

    /*
    @Override
    public JsonGenerator overrideFormatFeatures(int values, int mask) {
        int oldState = _formatFeatures;
        int newState = (_formatFeatures & ~mask) | (values & mask);
        if (oldState != newState) {
            _formatFeatures = newState;
            _cfgMinimalInts = Feature.WRITE_MINIMAL_INTS.enabledIn(newState);
        }
        return this;
    }
    */

    /*
    /**********************************************************
    /* Extended API, configuration
    /**********************************************************
     */

    public CBORGenerator enable(Feature f) {
        _formatFeatures |= f.getMask();
        if (f == Feature.WRITE_MINIMAL_INTS) {
            _cfgMinimalInts = true;
        }
        return this;
    }

    public CBORGenerator disable(Feature f) {
        _formatFeatures &= ~f.getMask();
        if (f == Feature.WRITE_MINIMAL_INTS) {
            _cfgMinimalInts = false;
        }
        return this;
    }

    public final boolean isEnabled(Feature f) {
        return (_formatFeatures & f.getMask()) != 0;
    }

    public CBORGenerator configure(Feature f, boolean state) {
        if (state) {
            enable(f);
        } else {
            disable(f);
        }
        return this;
    }

    /*
    /**********************************************************
    /* Overridden methods, write methods
    /**********************************************************
     */

    /*
     * And then methods overridden to make final, streamline some aspects...
     */

    @Override
    public final void writeFieldName(String name) throws IOException {
        if (_outputContext.writeFieldName(name) == JsonWriteContext.STATUS_EXPECT_VALUE) {
            _reportError("Can not write a field name, expecting a value");
        }
        _writeString(name);
    }

    @Override
    public final void writeFieldName(SerializableString name)
            throws IOException {
        // Object is a value, need to verify it's allowed
        if (_outputContext.writeFieldName(name.getValue()) == JsonWriteContext.STATUS_EXPECT_VALUE) {
            _reportError("Can not write a field name, expecting a value");
        }
        byte[] raw = name.asUnquotedUTF8();
        final int len = raw.length;
        if (len == 0) {
            _writeByte(BYTE_EMPTY_STRING);
            return;
        }
        _writeLengthMarker(PREFIX_TYPE_TEXT, len);
        _writeBytes(raw, 0, len);
    }

<<<<<<< HEAD
    @Override
    public final void writeFieldId(long size) throws IOException {
        if (_outputContext.writeFieldName(String.valueOf(size)) == JsonWriteContext.STATUS_EXPECT_VALUE) {
=======
    @Override // since 2.8
    public final void writeFieldId(long id) throws IOException {
        // 24-Jul-2019, tatu: Should not force construction of a String here...
        String idStr = Long.valueOf(id).toString(); // since instances for small values cached
        if (_writeContext.writeFieldName(idStr) == JsonWriteContext.STATUS_EXPECT_VALUE) {
>>>>>>> 2054e8cf
            _reportError("Can not write a field name, expecting a value");
        }
        _writeNumberNoCheck(id);
    }

    @Override
    public final void writeStringField(String fieldName, String value)
            throws IOException
    {
        if (_outputContext.writeFieldName(fieldName) == JsonWriteContext.STATUS_EXPECT_VALUE) {
            _reportError("Can not write a field name, expecting a value");
        }
        _writeString(fieldName);
        // inlined from 'writeString()'
        if (value == null) {
            writeNull();
            return;
        }
        _verifyValueWrite("write String value");
        _writeString(value);
    }

    /*
    /**********************************************************
    /* Overridden methods, copying with tag-awareness
    /**********************************************************
     */

    /**
     * Specialize {@link JsonGenerator#copyCurrentEvent} to handle tags.
     */
    @Override
    public void copyCurrentEvent(JsonParser p) throws IOException {
        maybeCopyTag(p);
        super.copyCurrentEvent(p);
    }

    /**
     * Specialize {@link JsonGenerator#copyCurrentStructure} to handle tags.
     */
    @Override
    public void copyCurrentStructure(JsonParser p) throws IOException {
        maybeCopyTag(p);
        super.copyCurrentStructure(p);
    }

    protected void maybeCopyTag(JsonParser p) throws IOException {
        if (p instanceof CBORParser) {
            if (p.hasCurrentToken()) {
                final int currentTag = ((CBORParser) p).getCurrentTag();

                if (currentTag != -1) {
                    writeTag(currentTag);
                }
            }
        }
    }

    /*
    /**********************************************************
    /* Output method implementations, structural
    /**********************************************************
     */

    @Override
    public final void writeStartArray() throws IOException {
        _verifyValueWrite("start an array");
        _outputContext = _outputContext.createChildArrayContext();
        if (_elementCountsPtr > 0) {
            _pushRemainingElements();
        }
        _currentRemainingElements = INDEFINITE_LENGTH;
        _writeByte(BYTE_ARRAY_INDEFINITE);
    }

    /*
     * Unlike with JSON, this method is using slightly optimized version since
     * CBOR has a variant that allows embedding length in array start marker.
     */

    @Override
    public void writeStartArray(int elementsToWrite) throws IOException {
        _verifyValueWrite("start an array");
        _outputContext = _outputContext.createChildArrayContext();
        _pushRemainingElements();
        _currentRemainingElements = elementsToWrite;
        _writeLengthMarker(PREFIX_TYPE_ARRAY, elementsToWrite);
    }

    @Override
    public void writeStartArray(Object forValue, int elementsToWrite) throws IOException {
        _verifyValueWrite("start an array");
        _outputContext = _outputContext.createChildArrayContext(forValue);
        _pushRemainingElements();
        _currentRemainingElements = elementsToWrite;
        _writeLengthMarker(PREFIX_TYPE_ARRAY, elementsToWrite);
    }

    @Override
    public final void writeEndArray() throws IOException {
        if (!_outputContext.inArray()) {
            _reportError("Current context not Array but "+_outputContext.typeDesc());
        }
        closeComplexElement();
        _outputContext = _outputContext.getParent();
    }

    @Override
    public final void writeStartObject() throws IOException {
        _verifyValueWrite("start an object");
        _outputContext = _outputContext.createChildObjectContext();
        if (_elementCountsPtr > 0) {
            _pushRemainingElements();
        }
        _currentRemainingElements = INDEFINITE_LENGTH;
        _writeByte(BYTE_OBJECT_INDEFINITE);
    }

    @Override
    public final void writeStartObject(Object forValue) throws IOException {
        _verifyValueWrite("start an object");
        JsonWriteContext ctxt = _outputContext.createChildObjectContext(forValue);
        _outputContext = ctxt;
        if (_elementCountsPtr > 0) {
            _pushRemainingElements();
        }
        _currentRemainingElements = INDEFINITE_LENGTH;
        _writeByte(BYTE_OBJECT_INDEFINITE);
    }

    public final void writeStartObject(int elementsToWrite) throws IOException {
        _verifyValueWrite("start an object");
        _outputContext = _outputContext.createChildObjectContext();
        _pushRemainingElements();
        _currentRemainingElements = elementsToWrite;
        _writeLengthMarker(PREFIX_TYPE_OBJECT, elementsToWrite);
    }

    @Override
    public final void writeEndObject() throws IOException {
        if (!_outputContext.inObject()) {
            _reportError("Current context not Object but "+ _outputContext.typeDesc());
        }
        closeComplexElement();
        _outputContext = _outputContext.getParent();
    }

    @Override // since 2.8
    public void writeArray(int[] array, int offset, int length) throws IOException
    {
        _verifyOffsets(array.length, offset, length);
        // short-cut, do not create child array context etc
        _verifyValueWrite("write int array");
        _writeLengthMarker(PREFIX_TYPE_ARRAY, length);
        for (int i = offset, end = offset+length; i < end; ++i) {
            _writeNumberNoCheck(array[i]);
        }
    }

    @Override // since 2.8
    public void writeArray(long[] array, int offset, int length) throws IOException
    {
        _verifyOffsets(array.length, offset, length);
        // short-cut, do not create child array context etc
        _verifyValueWrite("write int array");
        _writeLengthMarker(PREFIX_TYPE_ARRAY, length);
        for (int i = offset, end = offset+length; i < end; ++i) {
            _writeNumberNoCheck(array[i]);
        }
    }

    @Override // since 2.8
    public void writeArray(double[] array, int offset, int length) throws IOException
    {
        _verifyOffsets(array.length, offset, length);
        // short-cut, do not create child array context etc
        _verifyValueWrite("write int array");
        _writeLengthMarker(PREFIX_TYPE_ARRAY, length);
        for (int i = offset, end = offset+length; i < end; ++i) {
            _writeNumberNoCheck(array[i]);
        }
    }

    // @since 2.8.8
    private final void _pushRemainingElements() {
        if (_elementCounts.length == _elementCountsPtr) { // initially, as well as if full
            _elementCounts = Arrays.copyOf(_elementCounts, _elementCounts.length+10);
        }
        _elementCounts[_elementCountsPtr++] = _currentRemainingElements;
    }

    private final void _writeNumberNoCheck(int i) throws IOException {
        int marker;
        if (i < 0) {
            i = -i - 1;
            marker = PREFIX_TYPE_INT_NEG;
        } else {
            marker = PREFIX_TYPE_INT_POS;
        }

        // if ((_outputTail + needed) >= _outputEnd) { _flushBuffer(); }
        _ensureRoomForOutput(5);

        byte b0;
        if (_cfgMinimalInts) {
            if (i < 24) {
                _outputBuffer[_outputTail++] = (byte) (marker + i);
                return;
            }
            if (i <= 0xFF) {
                _outputBuffer[_outputTail++] = (byte) (marker + SUFFIX_UINT8_ELEMENTS);
                _outputBuffer[_outputTail++] = (byte) i;
                return;
            }
            b0 = (byte) i;
            i >>= 8;
            if (i <= 0xFF) {
                _outputBuffer[_outputTail++] = (byte) (marker + SUFFIX_UINT16_ELEMENTS);
                _outputBuffer[_outputTail++] = (byte) i;
                _outputBuffer[_outputTail++] = b0;
                return;
            }
        } else {
            b0 = (byte) i;
            i >>= 8;
        }
        _outputBuffer[_outputTail++] = (byte) (marker + SUFFIX_UINT32_ELEMENTS);
        _outputBuffer[_outputTail++] = (byte) (i >> 16);
        _outputBuffer[_outputTail++] = (byte) (i >> 8);
        _outputBuffer[_outputTail++] = (byte) i;
        _outputBuffer[_outputTail++] = b0;
    }

    private final void _writeNumberNoCheck(long l) throws IOException {
        if (_cfgMinimalInts) {
            if (l <= MAX_INT_AS_LONG && l >= MIN_INT_AS_LONG) {
                _writeNumberNoCheck((int) l);
                return;
            }
        }
        _ensureRoomForOutput(9);
        if (l < 0L) {
            l += 1;
            l = -l;
            _outputBuffer[_outputTail++] = (PREFIX_TYPE_INT_NEG + SUFFIX_UINT64_ELEMENTS);
        } else {
            _outputBuffer[_outputTail++] = (PREFIX_TYPE_INT_POS + SUFFIX_UINT64_ELEMENTS);
        }
        int i = (int) (l >> 32);
        _outputBuffer[_outputTail++] = (byte) (i >> 24);
        _outputBuffer[_outputTail++] = (byte) (i >> 16);
        _outputBuffer[_outputTail++] = (byte) (i >> 8);
        _outputBuffer[_outputTail++] = (byte) i;
        i = (int) l;
        _outputBuffer[_outputTail++] = (byte) (i >> 24);
        _outputBuffer[_outputTail++] = (byte) (i >> 16);
        _outputBuffer[_outputTail++] = (byte) (i >> 8);
        _outputBuffer[_outputTail++] = (byte) i;
    }

    private final void _writeNumberNoCheck(double d) throws IOException {
        _ensureRoomForOutput(11);
        // 17-Apr-2010, tatu: could also use 'doubleToIntBits', but it seems
        // more accurate to use exact representation; and possibly faster.
        // However, if there are cases where collapsing of NaN was needed (for
        // non-Java clients), this can be changed
        long l = Double.doubleToRawLongBits(d);
        _outputBuffer[_outputTail++] = BYTE_FLOAT64;

        int i = (int) (l >> 32);
        _outputBuffer[_outputTail++] = (byte) (i >> 24);
        _outputBuffer[_outputTail++] = (byte) (i >> 16);
        _outputBuffer[_outputTail++] = (byte) (i >> 8);
        _outputBuffer[_outputTail++] = (byte) i;
        i = (int) l;
        _outputBuffer[_outputTail++] = (byte) (i >> 24);
        _outputBuffer[_outputTail++] = (byte) (i >> 16);
        _outputBuffer[_outputTail++] = (byte) (i >> 8);
        _outputBuffer[_outputTail++] = (byte) i;
    }

    /*
    /***********************************************************
    /* Output method implementations, textual
    /***********************************************************
     */

    @Override
    public void writeString(String text) throws IOException {
        if (text == null) {
            writeNull();
            return;
        }
        _verifyValueWrite("write String value");
        _writeString(text);
    }

    @Override
    public final void writeString(SerializableString sstr) throws IOException {
        _verifyValueWrite("write String value");
        byte[] raw = sstr.asUnquotedUTF8();
        final int len = raw.length;
        if (len == 0) {
            _writeByte(BYTE_EMPTY_STRING);
            return;
        }
        _writeLengthMarker(PREFIX_TYPE_TEXT, len);
        _writeBytes(raw, 0, len);
    }

    @Override
    public void writeString(char[] text, int offset, int len)
            throws IOException {
        _verifyValueWrite("write String value");
        if (len == 0) {
            _writeByte(BYTE_EMPTY_STRING);
            return;
        }
        _writeString(text, offset, len);
    }

    @Override
    public void writeRawUTF8String(byte[] raw, int offset, int len)
            throws IOException
    {
        _verifyValueWrite("write String value");
        if (len == 0) {
            _writeByte(BYTE_EMPTY_STRING);
            return;
        }
        _writeLengthMarker(PREFIX_TYPE_TEXT, len);
        _writeBytes(raw, 0, len);
    }

    @Override
    public final void writeUTF8String(byte[] text, int offset, int len)
            throws IOException {
        // Since no escaping is needed, same as 'writeRawUTF8String'
        writeRawUTF8String(text, offset, len);
    }

    /*
    /**********************************************************
    /* Output method implementations, unprocessed ("raw")
    /**********************************************************
     */

    @Override
    public void writeRaw(String text) throws IOException {
        throw _notSupported();
    }

    @Override
    public void writeRaw(String text, int offset, int len) throws IOException {
        throw _notSupported();
    }

    @Override
    public void writeRaw(char[] text, int offset, int len) throws IOException {
        throw _notSupported();
    }

    @Override
    public void writeRaw(char c) throws IOException {
        throw _notSupported();
    }

    @Override
    public void writeRawValue(String text) throws IOException {
        throw _notSupported();
    }

    @Override
    public void writeRawValue(String text, int offset, int len)
            throws IOException {
        throw _notSupported();
    }

    @Override
    public void writeRawValue(char[] text, int offset, int len)
            throws IOException {
        throw _notSupported();
    }

    /*
     * /********************************************************** /* Output
     * method implementations, base64-encoded binary
     * /**********************************************************
     */

    @Override
    public void writeBinary(Base64Variant b64variant, byte[] data, int offset,
            int len) throws IOException {
        if (data == null) {
            writeNull();
            return;
        }
        _verifyValueWrite("write Binary value");
        _writeLengthMarker(PREFIX_TYPE_BYTES, len);
        _writeBytes(data, offset, len);
    }

    @Override
    public int writeBinary(InputStream data, int dataLength) throws IOException {
        /*
         * 28-Mar-2014, tatu: Theoretically we could implement encoder that uses
         * chunking to output binary content of unknown (a priori) length. But
         * for no let's require knowledge of length, for simplicity: may be
         * revisited in future.
         */
        if (dataLength < 0) {
            throw new UnsupportedOperationException(
                    "Must pass actual length for CBOR encoded data");
        }
        _verifyValueWrite("write Binary value");
        int missing;

        _writeLengthMarker(PREFIX_TYPE_BYTES, dataLength);
        missing = _writeBytes(data, dataLength);
        if (missing > 0) {
            _reportError("Too few bytes available: missing " + missing
                    + " bytes (out of " + dataLength + ")");
        }
        return dataLength;
    }

    @Override
    public int writeBinary(Base64Variant b64variant, InputStream data,
            int dataLength) throws IOException {
        return writeBinary(data, dataLength);
    }

    /*
    /**********************************************************
    /* Output method implementations, primitive
    /**********************************************************
     */

    @Override
    public void writeBoolean(boolean state) throws IOException {
        _verifyValueWrite("write boolean value");
        if (state) {
            _writeByte(BYTE_TRUE);
        } else {
            _writeByte(BYTE_FALSE);
        }
    }

    @Override
    public void writeNull() throws IOException {
        _verifyValueWrite("write null value");
        _writeByte(BYTE_NULL);
    }

    @Override
    public void writeNumber(int i) throws IOException {
        _verifyValueWrite("write number");
        int marker;
        if (i < 0) {
            i = -i - 1;
            marker = PREFIX_TYPE_INT_NEG;
        } else {
            marker = PREFIX_TYPE_INT_POS;
        }
        _ensureRoomForOutput(5);
        byte b0;
        if (_cfgMinimalInts) {
            if (i < 24) {
                _outputBuffer[_outputTail++] = (byte) (marker + i);
                return;
            }
            if (i <= 0xFF) {
                _outputBuffer[_outputTail++] = (byte) (marker + SUFFIX_UINT8_ELEMENTS);
                _outputBuffer[_outputTail++] = (byte) i;
                return;
            }
            b0 = (byte) i;
            i >>= 8;
            if (i <= 0xFF) {
                _outputBuffer[_outputTail++] = (byte) (marker + SUFFIX_UINT16_ELEMENTS);
                _outputBuffer[_outputTail++] = (byte) i;
                _outputBuffer[_outputTail++] = b0;
                return;
            }
        } else {
            b0 = (byte) i;
            i >>= 8;
        }
        _outputBuffer[_outputTail++] = (byte) (marker + SUFFIX_UINT32_ELEMENTS);
        _outputBuffer[_outputTail++] = (byte) (i >> 16);
        _outputBuffer[_outputTail++] = (byte) (i >> 8);
        _outputBuffer[_outputTail++] = (byte) i;
        _outputBuffer[_outputTail++] = b0;
    }

    @Override
    public void writeNumber(long l) throws IOException {
        if (_cfgMinimalInts) {
            // First: maybe 32 bits is enough?
            if (l <= MAX_INT_AS_LONG && l >= MIN_INT_AS_LONG) {
                writeNumber((int) l);
                return;
            }
        }
        _verifyValueWrite("write number");
        _ensureRoomForOutput(9);
        if (l < 0L) {
            l += 1;
            l = -l;
            _outputBuffer[_outputTail++] = (PREFIX_TYPE_INT_NEG + SUFFIX_UINT64_ELEMENTS);
        } else {
            _outputBuffer[_outputTail++] = (PREFIX_TYPE_INT_POS + SUFFIX_UINT64_ELEMENTS);
        }
        int i = (int) (l >> 32);
        _outputBuffer[_outputTail++] = (byte) (i >> 24);
        _outputBuffer[_outputTail++] = (byte) (i >> 16);
        _outputBuffer[_outputTail++] = (byte) (i >> 8);
        _outputBuffer[_outputTail++] = (byte) i;
        i = (int) l;
        _outputBuffer[_outputTail++] = (byte) (i >> 24);
        _outputBuffer[_outputTail++] = (byte) (i >> 16);
        _outputBuffer[_outputTail++] = (byte) (i >> 8);
        _outputBuffer[_outputTail++] = (byte) i;
    }

    @Override
    public void writeNumber(BigInteger v) throws IOException {
        if (v == null) {
            writeNull();
            return;
        }
        _verifyValueWrite("write number");
        _write(v);
    }

    // Main write method isolated so that it can be called directly
    // in cases where that is needed (to encode BigDecimal)
    protected void _write(BigInteger v) throws IOException {
        /*
         * Supported by using type tags, as per spec: major type for tag '6'; 5
         * LSB either 2 for positive bignum or 3 for negative bignum. And then
         * byte sequence that encode variable length integer.
         */
        if (v.signum() < 0) {
            _writeByte(BYTE_TAG_BIGNUM_NEG);
            v = v.negate();
        } else {
            _writeByte(BYTE_TAG_BIGNUM_POS);
        }
        byte[] data = v.toByteArray();
        final int len = data.length;
        _writeLengthMarker(PREFIX_TYPE_BYTES, len);
        _writeBytes(data, 0, len);
    }

    @Override
    public void writeNumber(double d) throws IOException {
        _verifyValueWrite("write number");
        _ensureRoomForOutput(11);
        /*
         * 17-Apr-2010, tatu: could also use 'doubleToIntBits', but it seems
         * more accurate to use exact representation; and possibly faster.
         * However, if there are cases where collapsing of NaN was needed (for
         * non-Java clients), this can be changed
         */
        long l = Double.doubleToRawLongBits(d);
        _outputBuffer[_outputTail++] = BYTE_FLOAT64;

        int i = (int) (l >> 32);
        _outputBuffer[_outputTail++] = (byte) (i >> 24);
        _outputBuffer[_outputTail++] = (byte) (i >> 16);
        _outputBuffer[_outputTail++] = (byte) (i >> 8);
        _outputBuffer[_outputTail++] = (byte) i;
        i = (int) l;
        _outputBuffer[_outputTail++] = (byte) (i >> 24);
        _outputBuffer[_outputTail++] = (byte) (i >> 16);
        _outputBuffer[_outputTail++] = (byte) (i >> 8);
        _outputBuffer[_outputTail++] = (byte) i;
    }

    @Override
    public void writeNumber(float f) throws IOException {
        // Ok, now, we needed token type byte plus 5 data bytes (7 bits each)
        _ensureRoomForOutput(6);
        _verifyValueWrite("write number");

        /*
         * 17-Apr-2010, tatu: could also use 'floatToIntBits', but it seems more
         * accurate to use exact representation; and possibly faster. However,
         * if there are cases where collapsing of NaN was needed (for non-Java
         * clients), this can be changed
         */
        int i = Float.floatToRawIntBits(f);
        _outputBuffer[_outputTail++] = BYTE_FLOAT32;
        _outputBuffer[_outputTail++] = (byte) (i >> 24);
        _outputBuffer[_outputTail++] = (byte) (i >> 16);
        _outputBuffer[_outputTail++] = (byte) (i >> 8);
        _outputBuffer[_outputTail++] = (byte) i;
    }

    @Override
    public void writeNumber(BigDecimal dec) throws IOException {
        if (dec == null) {
            writeNull();
            return;
        }
        _verifyValueWrite("write number");
        /* Supported by using type tags, as per spec: major type for tag '6'; 5
         * LSB 4. And then a two-element array; integer exponent, and int/bigint
         * mantissa
         */
        // 12-May-2016, tatu: Before 2.8, used "bigfloat", but that was
        // incorrect...
        _writeByte(BYTE_TAG_DECIMAL_FRACTION);
        _writeByte(BYTE_ARRAY_2_ELEMENTS);

        // 27-Nov-2019, tatu: As per [dataformats-binary#139] need to change sign here
        int scale = dec.scale();
        _writeIntValue(-scale);
        // Hmmmh. Specification suggest use of regular integer for mantissa. But
        // if it doesn't fit, use "bignum"
        BigInteger unscaled = dec.unscaledValue();
        int bitLength = unscaled.bitLength();
        if (bitLength <= 31) {
            _writeIntValue(unscaled.intValue());
        } else if (bitLength <= 63) {
            _writeLongValue(unscaled.longValue());
        } else {
            _write(unscaled);
        }
    }

    @Override
    public void writeNumber(String encodedValue) throws IOException,
            JsonGenerationException, UnsupportedOperationException {
        // just write as a String -- CBOR does not require schema, so
        // databinding
        // on receiving end should be able to coerce it appropriately
        writeString(encodedValue);
    }

    /*
    /**********************************************************
    /* Implementations for other methods
    /**********************************************************
     */

    @Override
    protected final void _verifyValueWrite(String typeMsg) throws IOException {
        int status = _outputContext.writeValue();
        if (status == JsonWriteContext.STATUS_EXPECT_NAME) {
            _reportError("Can not " + typeMsg + ", expecting field name");
        }
        // decrementElementsRemainingCount()
        int count = _currentRemainingElements;
        if (count != INDEFINITE_LENGTH) {
            --count;

            // 28-Jun-2016, tatu: _Should_ check overrun immediately (instead of waiting
            //    for end of Object/Array), but has 10% performance penalty for some reason,
            //    should figure out why and how to avoid
            if (count < 0) {
                _failSizedArrayOrObject();
                return; // never gets here
            }
            _currentRemainingElements = count;
        }
    }

    private void _failSizedArrayOrObject() throws IOException
    {
        _reportError(String.format("%s size mismatch: number of element encoded is not equal to reported array/map size.",
                _outputContext.typeDesc()));
    }

    /*
    /**********************************************************
    /* Low-level output handling
    /**********************************************************
     */

    @Override
    public final void flush() throws IOException {
        _flushBuffer();
        if (isEnabled(StreamWriteFeature.FLUSH_PASSED_TO_STREAM)) {
            _out.flush();
        }
    }

    @Override
    public void close() throws IOException {
        // First: let's see that we still have buffers...
        if ((_outputBuffer != null)
                && isEnabled(StreamWriteFeature.AUTO_CLOSE_CONTENT)) {
            while (true) {
                TokenStreamContext ctxt = getOutputContext();
                if (ctxt.inArray()) {
                    writeEndArray();
                } else if (ctxt.inObject()) {
                    writeEndObject();
                } else {
                    break;
                }
            }
        }
        // boolean wasClosed = _closed;
        super.close();
        _flushBuffer();

        if (_ioContext.isResourceManaged()
                || isEnabled(StreamWriteFeature.AUTO_CLOSE_TARGET)) {
            _out.close();
        } else if (isEnabled(StreamWriteFeature.FLUSH_PASSED_TO_STREAM)) {
            // 14-Jan-2019, tatu: [dataformats-binary#155]: unless prevented via feature
            // If we can't close it, we should at least flush
            _out.flush();
        }
        // Internal buffer(s) generator has can now be released as well
        _releaseBuffers();
    }

    /*
    /**********************************************************
     * Extended API, CBOR-specific encoded output
    /**********************************************************
     */

    /**
     * Method for writing out an explicit CBOR Tag.
     * 
     * @param tagId
     *            Positive integer (0 or higher)
     * 
     * @since 2.5
     */
    public void writeTag(int tagId) throws IOException {
        if (tagId < 0) {
            throw new IllegalArgumentException(
                    "Can not write negative tag ids (" + tagId + ")");
        }
        _writeLengthMarker(PREFIX_TYPE_TAG, tagId);
    }

    /*
    /**********************************************************
    /* Extended API, raw bytes (by-passing encoder)
    /**********************************************************
     */

    /**
     * Method for directly inserting specified byte in output at current
     * position.
     * <p>
     * NOTE: only use this method if you really know what you are doing.
     */
    public void writeRaw(byte b) throws IOException {
        _writeByte(b);
    }

    /**
     * Method for directly inserting specified bytes in output at current
     * position.
     * <p>
     * NOTE: only use this method if you really know what you are doing.
     */
    public void writeBytes(byte[] data, int offset, int len) throws IOException {
        _writeBytes(data, offset, len);
    }

    /*
    /**********************************************************
    /* Internal methods: low-level text output
    /**********************************************************
     */

    private final static int MAX_SHORT_STRING_CHARS = 23;
    // in case it's > 23 bytes
    private final static int MAX_SHORT_STRING_BYTES = 23 * 3 + 2;

    private final static int MAX_MEDIUM_STRING_CHARS = 255;
    // in case it's > 255 bytes
    private final static int MAX_MEDIUM_STRING_BYTES = 255 * 3 + 3;

    protected final void _writeString(String name) throws IOException {
        int len = name.length();
        if (len == 0) {
            _writeByte(BYTE_EMPTY_STRING);
            return;
        }
        // Actually, let's not bother with copy for shortest strings
        if (len <= MAX_SHORT_STRING_CHARS) {
            _ensureSpace(MAX_SHORT_STRING_BYTES); // can afford approximate
                                                  // length
            int actual = _encode(_outputTail + 1, name, len);
            final byte[] buf = _outputBuffer;
            int ix = _outputTail;
            if (actual <= MAX_SHORT_STRING_CHARS) { // fits in prefix byte
                buf[ix++] = (byte) (PREFIX_TYPE_TEXT + actual);
                _outputTail = ix + actual;
                return;
            }
            // no, have to move. Blah.
            System.arraycopy(buf, ix + 1, buf, ix + 2, actual);
            buf[ix++] = BYTE_STRING_1BYTE_LEN;
            buf[ix++] = (byte) actual;
            _outputTail = ix + actual;
            return;
        }

        char[] cbuf = _charBuffer;
        if (len > cbuf.length) {
            _charBuffer = cbuf = new char[Math
                    .max(_charBuffer.length + 32, len)];
        }
        name.getChars(0, len, cbuf, 0);
        _writeString(cbuf, 0, len);
    }

    protected final void _ensureSpace(int needed) throws IOException {
        if ((_outputTail + needed + 3) > _outputEnd) {
            _flushBuffer();
        }
    }

    protected final void _writeString(char[] text, int offset, int len)
            throws IOException
    {
        if (len <= MAX_SHORT_STRING_CHARS) { // possibly short string (not necessarily)
            _ensureSpace(MAX_SHORT_STRING_BYTES); // can afford approximate length
            int actual = _encode(_outputTail + 1, text, offset, offset + len);
            final byte[] buf = _outputBuffer;
            int ix = _outputTail;
            if (actual <= MAX_SHORT_STRING_CHARS) { // fits in prefix byte
                buf[ix++] = (byte) (PREFIX_TYPE_TEXT + actual);
                _outputTail = ix + actual;
                return;
            }
            // no, have to move. Blah.
            System.arraycopy(buf, ix + 1, buf, ix + 2, actual);
            buf[ix++] = BYTE_STRING_1BYTE_LEN;
            buf[ix++] = (byte) actual;
            _outputTail = ix + actual;
            return;
        }
        if (len <= MAX_MEDIUM_STRING_CHARS) {
            _ensureSpace(MAX_MEDIUM_STRING_BYTES); // short enough, can approximate
            int actual = _encode(_outputTail + 2, text, offset, offset + len);
            final byte[] buf = _outputBuffer;
            int ix = _outputTail;
            if (actual <= MAX_MEDIUM_STRING_CHARS) { // fits as expected
                buf[ix++] = BYTE_STRING_1BYTE_LEN;
                buf[ix++] = (byte) actual;
                _outputTail = ix + actual;
                return;
            }
            // no, have to move. Blah.
            System.arraycopy(buf, ix + 2, buf, ix + 3, actual);
            buf[ix++] = BYTE_STRING_2BYTE_LEN;
            buf[ix++] = (byte) (actual >> 8);
            buf[ix++] = (byte) actual;
            _outputTail = ix + actual;
            return;
        }
        if (len <= MAX_LONG_STRING_CHARS) { // no need to chunk yet
            // otherwise, long but single chunk
            _ensureSpace(MAX_LONG_STRING_BYTES); // calculate accurate length to
                                                 // avoid extra flushing
            int ix = _outputTail;
            int actual = _encode(ix + 3, text, offset, offset+len);
            final byte[] buf = _outputBuffer;
            buf[ix++] = BYTE_STRING_2BYTE_LEN;
            buf[ix++] = (byte) (actual >> 8);
            buf[ix++] = (byte) actual;
            _outputTail = ix + actual;
            return;
        }
        _writeChunkedString(text, offset, len);
    }

    protected final void _writeChunkedString(char[] text, int offset, int len)
        throws IOException
    {
        // need to use a marker first
        _writeByte(BYTE_STRING_INDEFINITE);

        while (len > MAX_LONG_STRING_CHARS) {
            _ensureSpace(MAX_LONG_STRING_BYTES); // marker and single-byte length?
            int ix = _outputTail;
            int amount = MAX_LONG_STRING_CHARS;

            // 23-May-2016, tatu: Make sure NOT to try to split surrogates in half
            int end = offset + amount;
            char c = text[end-1];
            if (c >= SURR1_FIRST && c <= SURR1_LAST) {
                --end;
                --amount;
            }
            int actual = _encode(_outputTail + 3, text, offset, end);
            final byte[] buf = _outputBuffer;
            buf[ix++] = BYTE_STRING_2BYTE_LEN;
            buf[ix++] = (byte) (actual >> 8);
            buf[ix++] = (byte) actual;
            _outputTail = ix + actual;
            offset += amount;
            len -= amount;
        }
        // and for the last chunk, just use recursion
        if (len > 0) {
            _writeString(text, offset, len);
        }
        // plus end marker
        _writeByte(BYTE_BREAK);
    }

    /*
    /**********************************************************
    /* Internal methods, UTF-8 encoding
    /**********************************************************
     */

    /**
     * Helper method called when the whole character sequence is known to fit in
     * the output buffer regardless of UTF-8 expansion.
     */
    private final int _encode(int outputPtr, char[] str, int i, int end) {
        // First: let's see if it's all ASCII: that's rather fast
        final byte[] outBuf = _outputBuffer;
        final int outputStart = outputPtr;
        do {
            int c = str[i];
            if (c > 0x7F) {
                return _shortUTF8Encode2(str, i, end, outputPtr, outputStart);
            }
            outBuf[outputPtr++] = (byte) c;
        } while (++i < end);
        return outputPtr - outputStart;
    }

    /**
     * Helper method called when the whole character sequence is known to fit in
     * the output buffer, but not all characters are single-byte (ASCII)
     * characters.
     */
    private final int _shortUTF8Encode2(char[] str, int i, int end,
            int outputPtr, int outputStart) {
        final byte[] outBuf = _outputBuffer;
        while (i < end) {
            int c = str[i++];
            if (c <= 0x7F) {
                outBuf[outputPtr++] = (byte) c;
                continue;
            }
            // Nope, multi-byte:
            if (c < 0x800) { // 2-byte
                outBuf[outputPtr++] = (byte) (0xc0 | (c >> 6));
                outBuf[outputPtr++] = (byte) (0x80 | (c & 0x3f));
                continue;
            }
            // 3 or 4 bytes (surrogate)
            // Surrogates?
            if (c < SURR1_FIRST || c > SURR2_LAST) { // nope, regular 3-byte character
                outBuf[outputPtr++] = (byte) (0xe0 | (c >> 12));
                outBuf[outputPtr++] = (byte) (0x80 | ((c >> 6) & 0x3f));
                outBuf[outputPtr++] = (byte) (0x80 | (c & 0x3f));
                continue;
            }
            // Yup, a surrogate pair
            if (c > SURR1_LAST) { // must be from first range; second won't do
                _throwIllegalSurrogate(c);
            }
            // ... meaning it must have a pair
            if (i >= end) {
                _throwIllegalSurrogate(c);
            }
            c = _convertSurrogate(c, str[i++]);
            if (c > 0x10FFFF) { // illegal in JSON as well as in XML
                _throwIllegalSurrogate(c);
            }
            outBuf[outputPtr++] = (byte) (0xf0 | (c >> 18));
            outBuf[outputPtr++] = (byte) (0x80 | ((c >> 12) & 0x3f));
            outBuf[outputPtr++] = (byte) (0x80 | ((c >> 6) & 0x3f));
            outBuf[outputPtr++] = (byte) (0x80 | (c & 0x3f));
        }
        return (outputPtr - outputStart);
    }

    private final int _encode(int outputPtr, String str, int len) {
        final byte[] outBuf = _outputBuffer;
        final int outputStart = outputPtr;

        for (int i = 0; i < len; ++i) {
            int c = str.charAt(i);
            if (c > 0x7F) {
                return _encode2(i, outputPtr, str, len, outputStart);
            }
            outBuf[outputPtr++] = (byte) c;
        }
        return (outputPtr - outputStart);
    }

    private final int _encode2(int i, int outputPtr, String str, int len,
            int outputStart) {
        final byte[] outBuf = _outputBuffer;
        // no; non-ASCII stuff, slower loop
        while (i < len) {
            int c = str.charAt(i++);
            if (c <= 0x7F) {
                outBuf[outputPtr++] = (byte) c;
                continue;
            }
            // Nope, multi-byte:
            if (c < 0x800) { // 2-byte
                outBuf[outputPtr++] = (byte) (0xc0 | (c >> 6));
                outBuf[outputPtr++] = (byte) (0x80 | (c & 0x3f));
                continue;
            }
            // 3 or 4 bytes (surrogate)
            // Surrogates?
            if (c < SURR1_FIRST || c > SURR2_LAST) { // nope, regular 3-byte
                                                     // character
                outBuf[outputPtr++] = (byte) (0xe0 | (c >> 12));
                outBuf[outputPtr++] = (byte) (0x80 | ((c >> 6) & 0x3f));
                outBuf[outputPtr++] = (byte) (0x80 | (c & 0x3f));
                continue;
            }
            // Yup, a surrogate pair
            if (c > SURR1_LAST) { // must be from first range; second won't do
                _throwIllegalSurrogate(c);
            }
            // ... meaning it must have a pair
            if (i >= len) {
                _throwIllegalSurrogate(c);
            }
            c = _convertSurrogate(c, str.charAt(i++));
            if (c > 0x10FFFF) { // illegal in JSON as well as in XML
                _throwIllegalSurrogate(c);
            }
            outBuf[outputPtr++] = (byte) (0xf0 | (c >> 18));
            outBuf[outputPtr++] = (byte) (0x80 | ((c >> 12) & 0x3f));
            outBuf[outputPtr++] = (byte) (0x80 | ((c >> 6) & 0x3f));
            outBuf[outputPtr++] = (byte) (0x80 | (c & 0x3f));
        }
        return (outputPtr - outputStart);
    }

    /**
     * Method called to calculate UTF codepoint, from a surrogate pair.
     */
    private int _convertSurrogate(int firstPart, int secondPart) {
        // Ok, then, is the second part valid?
        if (secondPart < SURR2_FIRST || secondPart > SURR2_LAST) {
            throw new IllegalArgumentException(
                    "Broken surrogate pair: first char 0x"
                            + Integer.toHexString(firstPart) + ", second 0x"
                            + Integer.toHexString(secondPart)
                            + "; illegal combination");
        }
        return 0x10000 + ((firstPart - SURR1_FIRST) << 10)
                + (secondPart - SURR2_FIRST);
    }

    private void _throwIllegalSurrogate(int code) {
        if (code > 0x10FFFF) { // over max?
            throw new IllegalArgumentException("Illegal character point (0x"
                    + Integer.toHexString(code)
                    + ") to output; max is 0x10FFFF as per RFC 4627");
        }
        if (code >= SURR1_FIRST) {
            if (code <= SURR1_LAST) { // Unmatched first part (closing without
                                      // second part?)
                throw new IllegalArgumentException(
                        "Unmatched first part of surrogate pair (0x"
                                + Integer.toHexString(code) + ")");
            }
            throw new IllegalArgumentException(
                    "Unmatched second part of surrogate pair (0x"
                            + Integer.toHexString(code) + ")");
        }
        // should we ever get this?
        throw new IllegalArgumentException("Illegal character point (0x"
                + Integer.toHexString(code) + ") to output");
    }

    /*
    /**********************************************************
    /* Internal methods, writing bytes
    /**********************************************************
     */

    private final void _ensureRoomForOutput(int needed) throws IOException {
        if ((_outputTail + needed) >= _outputEnd) {
            _flushBuffer();
        }
    }

    private final void _writeIntValue(int i) throws IOException {
        int marker;
        if (i < 0) {
            i = -i - 1;
            marker = PREFIX_TYPE_INT_NEG;
        } else {
            marker = PREFIX_TYPE_INT_POS;
        }
        _writeLengthMarker(marker, i);
    }

    private final void _writeLongValue(long l) throws IOException {
        _ensureRoomForOutput(9);
        if (l < 0) {
            l += 1;
            l = -l;
            _outputBuffer[_outputTail++] = (PREFIX_TYPE_INT_NEG + SUFFIX_UINT64_ELEMENTS);
        } else {
            _outputBuffer[_outputTail++] = (PREFIX_TYPE_INT_POS + SUFFIX_UINT64_ELEMENTS);
        }
        int i = (int) (l >> 32);
        _outputBuffer[_outputTail++] = (byte) (i >> 24);
        _outputBuffer[_outputTail++] = (byte) (i >> 16);
        _outputBuffer[_outputTail++] = (byte) (i >> 8);
        _outputBuffer[_outputTail++] = (byte) i;
        i = (int) l;
        _outputBuffer[_outputTail++] = (byte) (i >> 24);
        _outputBuffer[_outputTail++] = (byte) (i >> 16);
        _outputBuffer[_outputTail++] = (byte) (i >> 8);
        _outputBuffer[_outputTail++] = (byte) i;
    }

    private final void _writeLengthMarker(int majorType, int i)
            throws IOException {
        _ensureRoomForOutput(5);
        if (i < 24) {
            _outputBuffer[_outputTail++] = (byte) (majorType + i);
            return;
        }
        if (i <= 0xFF) {
            _outputBuffer[_outputTail++] = (byte) (majorType + SUFFIX_UINT8_ELEMENTS);
            _outputBuffer[_outputTail++] = (byte) i;
            return;
        }
        final byte b0 = (byte) i;
        i >>= 8;
        if (i <= 0xFF) {
            _outputBuffer[_outputTail++] = (byte) (majorType + SUFFIX_UINT16_ELEMENTS);
            _outputBuffer[_outputTail++] = (byte) i;
            _outputBuffer[_outputTail++] = b0;
            return;
        }
        _outputBuffer[_outputTail++] = (byte) (majorType + SUFFIX_UINT32_ELEMENTS);
        _outputBuffer[_outputTail++] = (byte) (i >> 16);
        _outputBuffer[_outputTail++] = (byte) (i >> 8);
        _outputBuffer[_outputTail++] = (byte) i;
        _outputBuffer[_outputTail++] = b0;
    }

    private final void _writeByte(byte b) throws IOException {
        if (_outputTail >= _outputEnd) {
            _flushBuffer();
        }
        _outputBuffer[_outputTail++] = b;
    }

    /*
     * private final void _writeBytes(byte b1, byte b2) throws IOException { if
     * ((_outputTail + 1) >= _outputEnd) { _flushBuffer(); }
     * _outputBuffer[_outputTail++] = b1; _outputBuffer[_outputTail++] = b2; }
     */

    private final void _writeBytes(byte[] data, int offset, int len)
            throws IOException {
        if (len == 0) {
            return;
        }
        if ((_outputTail + len) >= _outputEnd) {
            _writeBytesLong(data, offset, len);
            return;
        }
        // common case, non-empty, fits in just fine:
        System.arraycopy(data, offset, _outputBuffer, _outputTail, len);
        _outputTail += len;
    }

    private final int _writeBytes(InputStream in, int bytesLeft)
            throws IOException {
        while (bytesLeft > 0) {
            int room = _outputEnd - _outputTail;
            if (room <= 0) {
                _flushBuffer();
                room = _outputEnd - _outputTail;
            }
            int count = in.read(_outputBuffer, _outputTail, room);
            if (count < 0) {
                break;
            }
            _outputTail += count;
            bytesLeft -= count;
        }
        return bytesLeft;
    }

    private final void _writeBytesLong(byte[] data, int offset, int len)
            throws IOException {
        if (_outputTail >= _outputEnd) {
            _flushBuffer();
        }
        while (true) {
            int currLen = Math.min(len, (_outputEnd - _outputTail));
            System.arraycopy(data, offset, _outputBuffer, _outputTail, currLen);
            _outputTail += currLen;
            if ((len -= currLen) == 0) {
                break;
            }
            offset += currLen;
            _flushBuffer();
        }
    }

    /*
    /**********************************************************
    /* Internal methods, buffer handling
    /**********************************************************
     */

    @Override
    protected void _releaseBuffers() {
        byte[] buf = _outputBuffer;
        if (buf != null && _bufferRecyclable) {
            _outputBuffer = null;
            _ioContext.releaseWriteEncodingBuffer(buf);
        }
        char[] cbuf = _charBuffer;
        if (cbuf != null) {
            _charBuffer = null;
            _ioContext.releaseConcatBuffer(cbuf);
        }
    }

    protected final void _flushBuffer() throws IOException {
        if (_outputTail > 0) {
            _bytesWritten += _outputTail;
            _out.write(_outputBuffer, 0, _outputTail);
            _outputTail = 0;
        }
    }

    /*
    /********************************************************** 
    /* Internal methods, size control for array and objects
    /**********************************************************
	*/

    private final void closeComplexElement() throws IOException {
        switch (_currentRemainingElements) {
        case INDEFINITE_LENGTH:
            _writeByte(BYTE_BREAK);
            break;
        case 0: // expected for sized ones
            break;
        default:
            _reportError(String.format("%s size mismatch: expected %d more elements",
                    _outputContext.typeDesc(), _currentRemainingElements));
        }
        _currentRemainingElements = (_elementCountsPtr == 0) 
                ? INDEFINITE_LENGTH
                        : _elementCounts[--_elementCountsPtr];
    }

    /*
    /**********************************************************
    /* Internal methods, error reporting
    /**********************************************************
     */

    protected UnsupportedOperationException _notSupported() {
        return new UnsupportedOperationException();
    }
}<|MERGE_RESOLUTION|>--- conflicted
+++ resolved
@@ -395,17 +395,11 @@
         _writeBytes(raw, 0, len);
     }
 
-<<<<<<< HEAD
-    @Override
-    public final void writeFieldId(long size) throws IOException {
-        if (_outputContext.writeFieldName(String.valueOf(size)) == JsonWriteContext.STATUS_EXPECT_VALUE) {
-=======
-    @Override // since 2.8
+    @Override
     public final void writeFieldId(long id) throws IOException {
         // 24-Jul-2019, tatu: Should not force construction of a String here...
         String idStr = Long.valueOf(id).toString(); // since instances for small values cached
-        if (_writeContext.writeFieldName(idStr) == JsonWriteContext.STATUS_EXPECT_VALUE) {
->>>>>>> 2054e8cf
+        if (_outputContext.writeFieldName(idStr) == JsonWriteContext.STATUS_EXPECT_VALUE) {
             _reportError("Can not write a field name, expecting a value");
         }
         _writeNumberNoCheck(id);
@@ -429,9 +423,9 @@
     }
 
     /*
-    /**********************************************************
+    /**********************************************************************
     /* Overridden methods, copying with tag-awareness
-    /**********************************************************
+    /**********************************************************************
      */
 
     /**
