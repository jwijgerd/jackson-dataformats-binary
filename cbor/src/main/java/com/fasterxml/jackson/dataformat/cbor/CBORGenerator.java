package com.fasterxml.jackson.dataformat.cbor;

import java.util.Arrays;
import java.io.*;
import java.math.BigDecimal;
import java.math.BigInteger;

import com.fasterxml.jackson.core.*;
import com.fasterxml.jackson.core.base.GeneratorBase;
import com.fasterxml.jackson.core.io.IOContext;
import com.fasterxml.jackson.core.json.DupDetector;

import static com.fasterxml.jackson.dataformat.cbor.CBORConstants.*;

/**
 * {@link JsonGenerator} implementation that writes CBOR encoded content.
 *
 * @author Tatu Saloranta
 */
public class CBORGenerator extends GeneratorBase
{
    private final static int[] NO_INTS = new int[0];

    /**
     * Let's ensure that we have big enough output buffer because of safety
     * margins we need for UTF-8 encoding.
     */
    final static int BYTE_BUFFER_FOR_OUTPUT = 16000;

    /**
     * Longest char chunk we will output is chosen so that it is guaranteed to
     * fit in an empty buffer even if everything encoded in 3-byte sequences;
     * but also fit two full chunks in case of single-byte (ascii) output.
     */
    private final static int MAX_LONG_STRING_CHARS = (BYTE_BUFFER_FOR_OUTPUT / 4) - 4;

    /**
     * This is the worst case length (in bytes) of maximum chunk we ever write.
     */
    private final static int MAX_LONG_STRING_BYTES = (MAX_LONG_STRING_CHARS * 3) + 3;

    /**
     * Enumeration that defines all togglable features for CBOR generator.
     */
    public enum Feature implements FormatFeature {
        /**
         * Feature that determines whether generator should try to use smallest
         * (size-wise) integer representation: if true, will use smallest
         * representation that is enough to retain value; if false, will use
         * length indicated by argument type (4-byte for <code>int</code>,
         * 8-byte for <code>long</code> and so on).
         */
        WRITE_MINIMAL_INTS(true),

        /**
         * Feature that determines whether CBOR "Self-Describe Tag" (value
         * 55799, encoded as 3-byte sequence of <code>0xD9, 0xD9, 0xF7</code>)
         * should be written at the beginning of document or not.
         * <p>
         * Default value is <code>false</code> meaning that type tag will not be
         * written at the beginning of a new document.
         *
         * @since 2.5
         */
        WRITE_TYPE_HEADER(false), ;

        protected final boolean _defaultState;
        protected final int _mask;

        /**
         * Method that calculates bit set (flags) of all features that are
         * enabled by default.
         */
        public static int collectDefaults() {
            int flags = 0;
            for (Feature f : values()) {
                if (f.enabledByDefault()) {
                    flags |= f.getMask();
                }
            }
            return flags;
        }

        private Feature(boolean defaultState) {
            _defaultState = defaultState;
            _mask = (1 << ordinal());
        }

        @Override
        public boolean enabledByDefault() {
            return _defaultState;
        }

        @Override
        public boolean enabledIn(int flags) {
            return (flags & getMask()) != 0;
        }

        @Override
        public int getMask() {
            return _mask;
        }
    }

    /**
     * To simplify certain operations, we require output buffer length to allow
     * outputting of contiguous 256 character UTF-8 encoded String value. Length
     * of the longest UTF-8 code point (from Java char) is 3 bytes, and we need
     * both initial token byte and single-byte end marker so we get following
     * value.
     * <p>
     * Note: actually we could live with shorter one; absolute minimum would be
     * for encoding 64-character Strings.
     */
    private final static int MIN_BUFFER_LENGTH = (3 * 256) + 2;

    private final static long MIN_INT_AS_LONG = (long) Integer.MIN_VALUE;
    private final static long MAX_INT_AS_LONG = (long) Integer.MAX_VALUE;

    /**
     * Special value that is use to keep tracks of arrays and maps opened with infinite length
     */
    private final static int INDEFINITE_LENGTH = -2; // just to allow -1 as marker for "one too many"
    
    /*
    /**********************************************************
    /* Configuration
    /**********************************************************
     */

    final protected IOContext _ioContext;

    final protected OutputStream _out;

    /**
     * Bit flag composed of bits that indicate which
     * {@link CBORGenerator.Feature}s are enabled.
     */
    protected int _formatFeatures;

    protected boolean _cfgMinimalInts;

    /*
    /**********************************************************
    /* Output state
    /**********************************************************
     */

    /**
     * @since 2.10
     */
    protected CBORWriteContext _cborContext;
    
    /*
    /**********************************************************
    /* Output buffering
    /**********************************************************
     */

	/**
     * Intermediate buffer in which contents are buffered before being written
     * using {@link #_out}.
     */
    protected byte[] _outputBuffer;

    /**
     * Pointer to the next available byte in {@link #_outputBuffer}
     */
    protected int _outputTail = 0;

    /**
     * Offset to index after the last valid index in {@link #_outputBuffer}.
     * Typically same as length of the buffer.
     */
    protected final int _outputEnd;

    /**
     * Intermediate buffer in which characters of a String are copied before
     * being encoded.
     */
    protected char[] _charBuffer;

    protected final int _charBufferLength;

    /**
     * Let's keep track of how many bytes have been output, may prove useful
     * when debugging. This does <b>not</b> include bytes buffered in the output
     * buffer, just bytes that have been written using underlying stream writer.
     */
    protected int _bytesWritten;

    /*
    /**********************************************************
    /* Tracking of remaining elements to write
    /**********************************************************
     */

    protected int[] _elementCounts = NO_INTS;

    protected int _elementCountsPtr;

    /**
     * Number of elements remaining in the current complex structure (if any),
     * when writing defined-length Arrays, Objects; marker {@link #INDEFINITE_LENGTH}
     * otherwise.
     */
    protected int _currentRemainingElements = INDEFINITE_LENGTH;

    /*
    /**********************************************************
    /* Shared String detection
    /**********************************************************
     */

    /**
     * Flag that indicates whether the output buffer is recycable (and needs to
     * be returned to recycler once we are done) or not.
     */
    protected boolean _bufferRecyclable;

    /*
    /**********************************************************
    /* Life-cycle
    /**********************************************************
     */

<<<<<<< HEAD
    public CBORGenerator(ObjectWriteContext writeCtxt, IOContext ctxt,
            int generatorFeatures, int formatFeatures,
            OutputStream out) {
        super(writeCtxt, generatorFeatures);
=======
    public CBORGenerator(IOContext ctxt, int stdFeatures, int formatFeatures,
            ObjectCodec codec, OutputStream out) {
        super(stdFeatures, codec, /* DupDetector */ null);
        DupDetector dups = JsonGenerator.Feature.STRICT_DUPLICATE_DETECTION.enabledIn(stdFeatures)
                ? DupDetector.rootDetector(this)
                : null;
        // NOTE: we passed `null` for default write context
        _cborContext = CBORWriteContext.createRootContext(dups);
>>>>>>> b9ebc27c
        _formatFeatures = formatFeatures;
        _cfgMinimalInts = Feature.WRITE_MINIMAL_INTS.enabledIn(formatFeatures);
        _ioContext = ctxt;
        _out = out;
        _bufferRecyclable = true;
        _outputBuffer = ctxt.allocWriteEncodingBuffer(BYTE_BUFFER_FOR_OUTPUT);
        _outputEnd = _outputBuffer.length;
        _charBuffer = ctxt.allocConcatBuffer();
        _charBufferLength = _charBuffer.length;
        // let's just sanity check to prevent nasty odd errors
        if (_outputEnd < MIN_BUFFER_LENGTH) {
            throw new IllegalStateException("Internal encoding buffer length ("
                    + _outputEnd + ") too short, must be at least "
                    + MIN_BUFFER_LENGTH);
        }
    }

    /**
     * Alternative constructor that may be used to feed partially initialized content.
     * 
     * @param outputBuffer
     *            Buffer to use for output before flushing to the underlying stream
     * @param offset
     *            Offset pointing past already buffered content; that is, number
     *            of bytes of valid content to output, within buffer.
     */
    public CBORGenerator(ObjectWriteContext writeCtxt, IOContext ctxt,
            int generatorFeatures, int formatFeatures,
            OutputStream out, byte[] outputBuffer,
            int offset, boolean bufferRecyclable)
    {
        super(writeCtxt, generatorFeatures);
        _formatFeatures = formatFeatures;
        _cfgMinimalInts = Feature.WRITE_MINIMAL_INTS.enabledIn(formatFeatures);
        _ioContext = ctxt;
        _out = out;
        _bufferRecyclable = bufferRecyclable;
        _outputTail = offset;
        _outputBuffer = outputBuffer;
        _outputEnd = _outputBuffer.length;
        _charBuffer = ctxt.allocConcatBuffer();
        _charBufferLength = _charBuffer.length;
        // let's just sanity check to prevent nasty odd errors
        if (_outputEnd < MIN_BUFFER_LENGTH) {
            throw new IllegalStateException("Internal encoding buffer length ("
                    + _outputEnd + ") too short, must be at least "
                    + MIN_BUFFER_LENGTH);
        }
    }

    /*
    /**********************************************************
    /* Versioned
    /**********************************************************
     */

    @Override
    public Version version() {
        return PackageVersion.VERSION;
    }

    /*
    /**********************************************************
    /* Capability introspection
    /**********************************************************
     */

    @Override
    public boolean canWriteBinaryNatively() {
        return true;
    }

    /*
    /**********************************************************
    /* Overridden methods, configuration
    /**********************************************************
     */

    @Override
    public Object getOutputTarget() {
        return _out;
    }

    @Override
    public int getOutputBuffered() {
        return _outputTail;
    }

    // public JsonParser overrideStdFeatures(int values, int mask)

    @Override
    public int formatWriteFeatures() {
        return _formatFeatures;
    }

    /*
    @Override
    public JsonGenerator overrideFormatFeatures(int values, int mask) {
        int oldState = _formatFeatures;
        int newState = (_formatFeatures & ~mask) | (values & mask);
        if (oldState != newState) {
            _formatFeatures = newState;
            _cfgMinimalInts = Feature.WRITE_MINIMAL_INTS.enabledIn(newState);
        }
        return this;
    }
    */

    /*
    /**********************************************************
    /* Overridden methods, output context (and related)
    /**********************************************************
     */

    @Override
    public Object getCurrentValue() {
        return _cborContext.getCurrentValue();
    }

    @Override
    public void setCurrentValue(Object v) {
        _cborContext.setCurrentValue(v);
    }

    @Override
    public JsonStreamContext getOutputContext() {
        return _cborContext;
    }

    /*
    /**********************************************************
    /* Extended API, configuration
    /**********************************************************
     */

    public CBORGenerator enable(Feature f) {
        _formatFeatures |= f.getMask();
        if (f == Feature.WRITE_MINIMAL_INTS) {
            _cfgMinimalInts = true;
        }
        return this;
    }

    public CBORGenerator disable(Feature f) {
        _formatFeatures &= ~f.getMask();
        if (f == Feature.WRITE_MINIMAL_INTS) {
            _cfgMinimalInts = false;
        }
        return this;
    }

    public final boolean isEnabled(Feature f) {
        return (_formatFeatures & f.getMask()) != 0;
    }

    public CBORGenerator configure(Feature f, boolean state) {
        if (state) {
            enable(f);
        } else {
            disable(f);
        }
        return this;
    }

    /*
    /**********************************************************
    /* Overridden methods, write methods
    /**********************************************************
     */

    /*
     * And then methods overridden to make final, streamline some aspects...
     */

    @Override
    public final void writeFieldName(String name) throws IOException {
<<<<<<< HEAD
        if (_outputContext.writeFieldName(name) == JsonWriteContext.STATUS_EXPECT_VALUE) {
=======
        if (_cborContext.writeFieldName(name) == CBORWriteContext.STATUS_EXPECT_VALUE) {
>>>>>>> b9ebc27c
            _reportError("Can not write a field name, expecting a value");
        }
        _writeString(name);
    }

    @Override
    public final void writeFieldName(SerializableString name)
            throws IOException {
        // Object is a value, need to verify it's allowed
<<<<<<< HEAD
        if (_outputContext.writeFieldName(name.getValue()) == JsonWriteContext.STATUS_EXPECT_VALUE) {
=======
        if (_cborContext.writeFieldName(name.getValue()) == CBORWriteContext.STATUS_EXPECT_VALUE) {
>>>>>>> b9ebc27c
            _reportError("Can not write a field name, expecting a value");
        }
        byte[] raw = name.asUnquotedUTF8();
        final int len = raw.length;
        if (len == 0) {
            _writeByte(BYTE_EMPTY_STRING);
            return;
        }
        _writeLengthMarker(PREFIX_TYPE_TEXT, len);
        _writeBytes(raw, 0, len);
    }

    @Override
    public final void writeFieldId(long id) throws IOException {
        // 24-Jul-2019, tatu: Should not force construction of a String here...
        String idStr = Long.valueOf(id).toString(); // since instances for small values cached
<<<<<<< HEAD
        if (_outputContext.writeFieldName(idStr) == JsonWriteContext.STATUS_EXPECT_VALUE) {
=======
        if (_cborContext.writeFieldName(idStr) == CBORWriteContext.STATUS_EXPECT_VALUE) {
>>>>>>> b9ebc27c
            _reportError("Can not write a field name, expecting a value");
        }
        _writeNumberNoCheck(id);
    }

    @Override
    public final void writeStringField(String fieldName, String value)
            throws IOException
    {
<<<<<<< HEAD
        if (_outputContext.writeFieldName(fieldName) == JsonWriteContext.STATUS_EXPECT_VALUE) {
=======
        if (_cborContext.writeFieldName(fieldName) == CBORWriteContext.STATUS_EXPECT_VALUE) {
>>>>>>> b9ebc27c
            _reportError("Can not write a field name, expecting a value");
        }
        _writeString(fieldName);
        // inlined from 'writeString()'
        if (value == null) {
            writeNull();
            return;
        }
        _verifyValueWrite("write String value");
        _writeString(value);
    }

    /*
    /**********************************************************************
    /* Overridden methods, copying with tag-awareness
    /**********************************************************************
     */

    /**
     * Specialize {@link JsonGenerator#copyCurrentEvent} to handle tags.
     */
    @Override
    public void copyCurrentEvent(JsonParser p) throws IOException {
        maybeCopyTag(p);
        super.copyCurrentEvent(p);
    }

    /**
     * Specialize {@link JsonGenerator#copyCurrentStructure} to handle tags.
     */
    @Override
    public void copyCurrentStructure(JsonParser p) throws IOException {
        maybeCopyTag(p);
        super.copyCurrentStructure(p);
    }

    protected void maybeCopyTag(JsonParser p) throws IOException {
        if (p instanceof CBORParser) {
            if (p.hasCurrentToken()) {
                final int currentTag = ((CBORParser) p).getCurrentTag();

                if (currentTag != -1) {
                    writeTag(currentTag);
                }
            }
        }
    }

    /*
    /**********************************************************
    /* Output method implementations, structural
    /**********************************************************
     */

    @Override
    public final void writeStartArray() throws IOException {
        _verifyValueWrite("start an array");
<<<<<<< HEAD
        _outputContext = _outputContext.createChildArrayContext();
=======
        _cborContext = _cborContext.createChildArrayContext();
>>>>>>> b9ebc27c
        if (_elementCountsPtr > 0) {
            _pushRemainingElements();
        }
        _currentRemainingElements = INDEFINITE_LENGTH;
        _writeByte(BYTE_ARRAY_INDEFINITE);
    }

    /*
     * Unlike with JSON, this method is using slightly optimized version since
     * CBOR has a variant that allows embedding length in array start marker.
     */

    @Override
    public void writeStartArray(int elementsToWrite) throws IOException {
        _verifyValueWrite("start an array");
<<<<<<< HEAD
        _outputContext = _outputContext.createChildArrayContext();
        _pushRemainingElements();
        _currentRemainingElements = elementsToWrite;
        _writeLengthMarker(PREFIX_TYPE_ARRAY, elementsToWrite);
    }

    @Override
    public void writeStartArray(Object forValue, int elementsToWrite) throws IOException {
        _verifyValueWrite("start an array");
        _outputContext = _outputContext.createChildArrayContext(forValue);
=======
        _cborContext = _cborContext.createChildArrayContext();
>>>>>>> b9ebc27c
        _pushRemainingElements();
        _currentRemainingElements = elementsToWrite;
        _writeLengthMarker(PREFIX_TYPE_ARRAY, elementsToWrite);
    }

    @Override
    public final void writeEndArray() throws IOException {
<<<<<<< HEAD
        if (!_outputContext.inArray()) {
            _reportError("Current context not Array but "+_outputContext.typeDesc());
        }
        closeComplexElement();
        _outputContext = _outputContext.getParent();
=======
        if (!_cborContext.inArray()) {
            _reportError("Current context not Array but "+_cborContext.typeDesc());
        }
        closeComplexElement();
        _cborContext = _cborContext.getParent();
>>>>>>> b9ebc27c
    }

    @Override
    public final void writeStartObject() throws IOException {
        _verifyValueWrite("start an object");
<<<<<<< HEAD
        _outputContext = _outputContext.createChildObjectContext();
=======
        _cborContext = _cborContext.createChildObjectContext(null);
>>>>>>> b9ebc27c
        if (_elementCountsPtr > 0) {
            _pushRemainingElements();
        }
        _currentRemainingElements = INDEFINITE_LENGTH;
        _writeByte(BYTE_OBJECT_INDEFINITE);
    }

    @Override
    public final void writeStartObject(Object forValue) throws IOException {
        _verifyValueWrite("start an object");
<<<<<<< HEAD
        JsonWriteContext ctxt = _outputContext.createChildObjectContext(forValue);
        _outputContext = ctxt;
=======
        CBORWriteContext ctxt = _cborContext.createChildObjectContext(forValue);
        _cborContext = ctxt;
>>>>>>> b9ebc27c
        if (_elementCountsPtr > 0) {
            _pushRemainingElements();
        }
        _currentRemainingElements = INDEFINITE_LENGTH;
        _writeByte(BYTE_OBJECT_INDEFINITE);
    }

    public final void writeStartObject(int elementsToWrite) throws IOException {
        _verifyValueWrite("start an object");
<<<<<<< HEAD
        _outputContext = _outputContext.createChildObjectContext();
=======
        _cborContext = _cborContext.createChildObjectContext(null);
>>>>>>> b9ebc27c
        _pushRemainingElements();
        _currentRemainingElements = elementsToWrite;
        _writeLengthMarker(PREFIX_TYPE_OBJECT, elementsToWrite);
    }

    @Override
    public final void writeEndObject() throws IOException {
<<<<<<< HEAD
        if (!_outputContext.inObject()) {
            _reportError("Current context not Object but "+ _outputContext.typeDesc());
        }
        closeComplexElement();
        _outputContext = _outputContext.getParent();
=======
        if (!_cborContext.inObject()) {
            _reportError("Current context not Object but "+ _cborContext.typeDesc());
        }
        closeComplexElement();
        _cborContext = _cborContext.getParent();
>>>>>>> b9ebc27c
    }

    @Override // since 2.8
    public void writeArray(int[] array, int offset, int length) throws IOException
    {
        _verifyOffsets(array.length, offset, length);
        // short-cut, do not create child array context etc
        _verifyValueWrite("write int array");
        _writeLengthMarker(PREFIX_TYPE_ARRAY, length);
        for (int i = offset, end = offset+length; i < end; ++i) {
            _writeNumberNoCheck(array[i]);
        }
    }

    @Override // since 2.8
    public void writeArray(long[] array, int offset, int length) throws IOException
    {
        _verifyOffsets(array.length, offset, length);
        // short-cut, do not create child array context etc
        _verifyValueWrite("write int array");
        _writeLengthMarker(PREFIX_TYPE_ARRAY, length);
        for (int i = offset, end = offset+length; i < end; ++i) {
            _writeNumberNoCheck(array[i]);
        }
    }

    @Override // since 2.8
    public void writeArray(double[] array, int offset, int length) throws IOException
    {
        _verifyOffsets(array.length, offset, length);
        // short-cut, do not create child array context etc
        _verifyValueWrite("write int array");
        _writeLengthMarker(PREFIX_TYPE_ARRAY, length);
        for (int i = offset, end = offset+length; i < end; ++i) {
            _writeNumberNoCheck(array[i]);
        }
    }

    // @since 2.8.8
    private final void _pushRemainingElements() {
        if (_elementCounts.length == _elementCountsPtr) { // initially, as well as if full
            _elementCounts = Arrays.copyOf(_elementCounts, _elementCounts.length+10);
        }
        _elementCounts[_elementCountsPtr++] = _currentRemainingElements;
    }

    private final void _writeNumberNoCheck(int i) throws IOException {
        int marker;
        if (i < 0) {
            i = -i - 1;
            marker = PREFIX_TYPE_INT_NEG;
        } else {
            marker = PREFIX_TYPE_INT_POS;
        }

        // if ((_outputTail + needed) >= _outputEnd) { _flushBuffer(); }
        _ensureRoomForOutput(5);

        byte b0;
        if (_cfgMinimalInts) {
            if (i < 24) {
                _outputBuffer[_outputTail++] = (byte) (marker + i);
                return;
            }
            if (i <= 0xFF) {
                _outputBuffer[_outputTail++] = (byte) (marker + SUFFIX_UINT8_ELEMENTS);
                _outputBuffer[_outputTail++] = (byte) i;
                return;
            }
            b0 = (byte) i;
            i >>= 8;
            if (i <= 0xFF) {
                _outputBuffer[_outputTail++] = (byte) (marker + SUFFIX_UINT16_ELEMENTS);
                _outputBuffer[_outputTail++] = (byte) i;
                _outputBuffer[_outputTail++] = b0;
                return;
            }
        } else {
            b0 = (byte) i;
            i >>= 8;
        }
        _outputBuffer[_outputTail++] = (byte) (marker + SUFFIX_UINT32_ELEMENTS);
        _outputBuffer[_outputTail++] = (byte) (i >> 16);
        _outputBuffer[_outputTail++] = (byte) (i >> 8);
        _outputBuffer[_outputTail++] = (byte) i;
        _outputBuffer[_outputTail++] = b0;
    }

    private final void _writeNumberNoCheck(long l) throws IOException {
        if (_cfgMinimalInts) {
            if (l <= MAX_INT_AS_LONG && l >= MIN_INT_AS_LONG) {
                _writeNumberNoCheck((int) l);
                return;
            }
        }
        _ensureRoomForOutput(9);
        if (l < 0L) {
            l += 1;
            l = -l;
            _outputBuffer[_outputTail++] = (PREFIX_TYPE_INT_NEG + SUFFIX_UINT64_ELEMENTS);
        } else {
            _outputBuffer[_outputTail++] = (PREFIX_TYPE_INT_POS + SUFFIX_UINT64_ELEMENTS);
        }
        int i = (int) (l >> 32);
        _outputBuffer[_outputTail++] = (byte) (i >> 24);
        _outputBuffer[_outputTail++] = (byte) (i >> 16);
        _outputBuffer[_outputTail++] = (byte) (i >> 8);
        _outputBuffer[_outputTail++] = (byte) i;
        i = (int) l;
        _outputBuffer[_outputTail++] = (byte) (i >> 24);
        _outputBuffer[_outputTail++] = (byte) (i >> 16);
        _outputBuffer[_outputTail++] = (byte) (i >> 8);
        _outputBuffer[_outputTail++] = (byte) i;
    }

    private final void _writeNumberNoCheck(double d) throws IOException {
        _ensureRoomForOutput(11);
        // 17-Apr-2010, tatu: could also use 'doubleToIntBits', but it seems
        // more accurate to use exact representation; and possibly faster.
        // However, if there are cases where collapsing of NaN was needed (for
        // non-Java clients), this can be changed
        long l = Double.doubleToRawLongBits(d);
        _outputBuffer[_outputTail++] = BYTE_FLOAT64;

        int i = (int) (l >> 32);
        _outputBuffer[_outputTail++] = (byte) (i >> 24);
        _outputBuffer[_outputTail++] = (byte) (i >> 16);
        _outputBuffer[_outputTail++] = (byte) (i >> 8);
        _outputBuffer[_outputTail++] = (byte) i;
        i = (int) l;
        _outputBuffer[_outputTail++] = (byte) (i >> 24);
        _outputBuffer[_outputTail++] = (byte) (i >> 16);
        _outputBuffer[_outputTail++] = (byte) (i >> 8);
        _outputBuffer[_outputTail++] = (byte) i;
    }

    /*
    /***********************************************************
    /* Output method implementations, textual
    /***********************************************************
     */

    @Override
    public void writeString(String text) throws IOException {
        if (text == null) {
            writeNull();
            return;
        }
        _verifyValueWrite("write String value");
        _writeString(text);
    }

    @Override
    public final void writeString(SerializableString sstr) throws IOException {
        _verifyValueWrite("write String value");
        byte[] raw = sstr.asUnquotedUTF8();
        final int len = raw.length;
        if (len == 0) {
            _writeByte(BYTE_EMPTY_STRING);
            return;
        }
        _writeLengthMarker(PREFIX_TYPE_TEXT, len);
        _writeBytes(raw, 0, len);
    }

    @Override
    public void writeString(char[] text, int offset, int len)
            throws IOException {
        _verifyValueWrite("write String value");
        if (len == 0) {
            _writeByte(BYTE_EMPTY_STRING);
            return;
        }
        _writeString(text, offset, len);
    }

    @Override
    public void writeRawUTF8String(byte[] raw, int offset, int len)
            throws IOException
    {
        _verifyValueWrite("write String value");
        if (len == 0) {
            _writeByte(BYTE_EMPTY_STRING);
            return;
        }
        _writeLengthMarker(PREFIX_TYPE_TEXT, len);
        _writeBytes(raw, 0, len);
    }

    @Override
    public final void writeUTF8String(byte[] text, int offset, int len)
            throws IOException {
        // Since no escaping is needed, same as 'writeRawUTF8String'
        writeRawUTF8String(text, offset, len);
    }

    /*
    /**********************************************************
    /* Output method implementations, unprocessed ("raw")
    /**********************************************************
     */

    @Override
    public void writeRaw(String text) throws IOException {
        throw _notSupported();
    }

    @Override
    public void writeRaw(String text, int offset, int len) throws IOException {
        throw _notSupported();
    }

    @Override
    public void writeRaw(char[] text, int offset, int len) throws IOException {
        throw _notSupported();
    }

    @Override
    public void writeRaw(char c) throws IOException {
        throw _notSupported();
    }

    @Override
    public void writeRawValue(String text) throws IOException {
        throw _notSupported();
    }

    @Override
    public void writeRawValue(String text, int offset, int len)
            throws IOException {
        throw _notSupported();
    }

    @Override
    public void writeRawValue(char[] text, int offset, int len)
            throws IOException {
        throw _notSupported();
    }

    /*
     * /********************************************************** /* Output
     * method implementations, base64-encoded binary
     * /**********************************************************
     */

    @Override
    public void writeBinary(Base64Variant b64variant, byte[] data, int offset,
            int len) throws IOException {
        if (data == null) {
            writeNull();
            return;
        }
        _verifyValueWrite("write Binary value");
        _writeLengthMarker(PREFIX_TYPE_BYTES, len);
        _writeBytes(data, offset, len);
    }

    @Override
    public int writeBinary(InputStream data, int dataLength) throws IOException {
        /*
         * 28-Mar-2014, tatu: Theoretically we could implement encoder that uses
         * chunking to output binary content of unknown (a priori) length. But
         * for no let's require knowledge of length, for simplicity: may be
         * revisited in future.
         */
        if (dataLength < 0) {
            throw new UnsupportedOperationException(
                    "Must pass actual length for CBOR encoded data");
        }
        _verifyValueWrite("write Binary value");
        int missing;

        _writeLengthMarker(PREFIX_TYPE_BYTES, dataLength);
        missing = _writeBytes(data, dataLength);
        if (missing > 0) {
            _reportError("Too few bytes available: missing " + missing
                    + " bytes (out of " + dataLength + ")");
        }
        return dataLength;
    }

    @Override
    public int writeBinary(Base64Variant b64variant, InputStream data,
            int dataLength) throws IOException {
        return writeBinary(data, dataLength);
    }

    /*
    /**********************************************************
    /* Output method implementations, primitive
    /**********************************************************
     */

    @Override
    public void writeBoolean(boolean state) throws IOException {
        _verifyValueWrite("write boolean value");
        if (state) {
            _writeByte(BYTE_TRUE);
        } else {
            _writeByte(BYTE_FALSE);
        }
    }

    @Override
    public void writeNull() throws IOException {
        _verifyValueWrite("write null value");
        _writeByte(BYTE_NULL);
    }

    @Override
    public void writeNumber(int i) throws IOException {
        _verifyValueWrite("write number");
        int marker;
        if (i < 0) {
            i = -i - 1;
            marker = PREFIX_TYPE_INT_NEG;
        } else {
            marker = PREFIX_TYPE_INT_POS;
        }
        _ensureRoomForOutput(5);
        byte b0;
        if (_cfgMinimalInts) {
            if (i < 24) {
                _outputBuffer[_outputTail++] = (byte) (marker + i);
                return;
            }
            if (i <= 0xFF) {
                _outputBuffer[_outputTail++] = (byte) (marker + SUFFIX_UINT8_ELEMENTS);
                _outputBuffer[_outputTail++] = (byte) i;
                return;
            }
            b0 = (byte) i;
            i >>= 8;
            if (i <= 0xFF) {
                _outputBuffer[_outputTail++] = (byte) (marker + SUFFIX_UINT16_ELEMENTS);
                _outputBuffer[_outputTail++] = (byte) i;
                _outputBuffer[_outputTail++] = b0;
                return;
            }
        } else {
            b0 = (byte) i;
            i >>= 8;
        }
        _outputBuffer[_outputTail++] = (byte) (marker + SUFFIX_UINT32_ELEMENTS);
        _outputBuffer[_outputTail++] = (byte) (i >> 16);
        _outputBuffer[_outputTail++] = (byte) (i >> 8);
        _outputBuffer[_outputTail++] = (byte) i;
        _outputBuffer[_outputTail++] = b0;
    }

    @Override
    public void writeNumber(long l) throws IOException {
        if (_cfgMinimalInts) {
            // First: maybe 32 bits is enough?
            if (l <= MAX_INT_AS_LONG && l >= MIN_INT_AS_LONG) {
                writeNumber((int) l);
                return;
            }
        }
        _verifyValueWrite("write number");
        _ensureRoomForOutput(9);
        if (l < 0L) {
            l += 1;
            l = -l;
            _outputBuffer[_outputTail++] = (PREFIX_TYPE_INT_NEG + SUFFIX_UINT64_ELEMENTS);
        } else {
            _outputBuffer[_outputTail++] = (PREFIX_TYPE_INT_POS + SUFFIX_UINT64_ELEMENTS);
        }
        int i = (int) (l >> 32);
        _outputBuffer[_outputTail++] = (byte) (i >> 24);
        _outputBuffer[_outputTail++] = (byte) (i >> 16);
        _outputBuffer[_outputTail++] = (byte) (i >> 8);
        _outputBuffer[_outputTail++] = (byte) i;
        i = (int) l;
        _outputBuffer[_outputTail++] = (byte) (i >> 24);
        _outputBuffer[_outputTail++] = (byte) (i >> 16);
        _outputBuffer[_outputTail++] = (byte) (i >> 8);
        _outputBuffer[_outputTail++] = (byte) i;
    }

    @Override
    public void writeNumber(BigInteger v) throws IOException {
        if (v == null) {
            writeNull();
            return;
        }
        _verifyValueWrite("write number");
        _write(v);
    }

    // Main write method isolated so that it can be called directly
    // in cases where that is needed (to encode BigDecimal)
    protected void _write(BigInteger v) throws IOException {
        /*
         * Supported by using type tags, as per spec: major type for tag '6'; 5
         * LSB either 2 for positive bignum or 3 for negative bignum. And then
         * byte sequence that encode variable length integer.
         */
        if (v.signum() < 0) {
            _writeByte(BYTE_TAG_BIGNUM_NEG);
            v = v.negate();
        } else {
            _writeByte(BYTE_TAG_BIGNUM_POS);
        }
        byte[] data = v.toByteArray();
        final int len = data.length;
        _writeLengthMarker(PREFIX_TYPE_BYTES, len);
        _writeBytes(data, 0, len);
    }

    @Override
    public void writeNumber(double d) throws IOException {
        _verifyValueWrite("write number");
        _ensureRoomForOutput(11);
        /*
         * 17-Apr-2010, tatu: could also use 'doubleToIntBits', but it seems
         * more accurate to use exact representation; and possibly faster.
         * However, if there are cases where collapsing of NaN was needed (for
         * non-Java clients), this can be changed
         */
        long l = Double.doubleToRawLongBits(d);
        _outputBuffer[_outputTail++] = BYTE_FLOAT64;

        int i = (int) (l >> 32);
        _outputBuffer[_outputTail++] = (byte) (i >> 24);
        _outputBuffer[_outputTail++] = (byte) (i >> 16);
        _outputBuffer[_outputTail++] = (byte) (i >> 8);
        _outputBuffer[_outputTail++] = (byte) i;
        i = (int) l;
        _outputBuffer[_outputTail++] = (byte) (i >> 24);
        _outputBuffer[_outputTail++] = (byte) (i >> 16);
        _outputBuffer[_outputTail++] = (byte) (i >> 8);
        _outputBuffer[_outputTail++] = (byte) i;
    }

    @Override
    public void writeNumber(float f) throws IOException {
        // Ok, now, we needed token type byte plus 5 data bytes (7 bits each)
        _ensureRoomForOutput(6);
        _verifyValueWrite("write number");

        /*
         * 17-Apr-2010, tatu: could also use 'floatToIntBits', but it seems more
         * accurate to use exact representation; and possibly faster. However,
         * if there are cases where collapsing of NaN was needed (for non-Java
         * clients), this can be changed
         */
        int i = Float.floatToRawIntBits(f);
        _outputBuffer[_outputTail++] = BYTE_FLOAT32;
        _outputBuffer[_outputTail++] = (byte) (i >> 24);
        _outputBuffer[_outputTail++] = (byte) (i >> 16);
        _outputBuffer[_outputTail++] = (byte) (i >> 8);
        _outputBuffer[_outputTail++] = (byte) i;
    }

    @Override
    public void writeNumber(BigDecimal dec) throws IOException {
        if (dec == null) {
            writeNull();
            return;
        }
        _verifyValueWrite("write number");
        /* Supported by using type tags, as per spec: major type for tag '6'; 5
         * LSB 4. And then a two-element array; integer exponent, and int/bigint
         * mantissa
         */
        // 12-May-2016, tatu: Before 2.8, used "bigfloat", but that was
        // incorrect...
        _writeByte(BYTE_TAG_DECIMAL_FRACTION);
        _writeByte(BYTE_ARRAY_2_ELEMENTS);

        // 27-Nov-2019, tatu: As per [dataformats-binary#139] need to change sign here
        int scale = dec.scale();
        _writeIntValue(-scale);
        // Hmmmh. Specification suggest use of regular integer for mantissa. But
        // if it doesn't fit, use "bignum"
        BigInteger unscaled = dec.unscaledValue();
        int bitLength = unscaled.bitLength();
        if (bitLength <= 31) {
            _writeIntValue(unscaled.intValue());
        } else if (bitLength <= 63) {
            _writeLongValue(unscaled.longValue());
        } else {
            _write(unscaled);
        }
    }

    @Override
    public void writeNumber(String encodedValue) throws IOException,
            JsonGenerationException, UnsupportedOperationException {
        // just write as a String -- CBOR does not require schema, so
        // databinding
        // on receiving end should be able to coerce it appropriately
        writeString(encodedValue);
    }

    /*
    /**********************************************************
    /* Implementations for other methods
    /**********************************************************
     */

    @Override
    protected final void _verifyValueWrite(String typeMsg) throws IOException {
<<<<<<< HEAD
        int status = _outputContext.writeValue();
        if (status == JsonWriteContext.STATUS_EXPECT_NAME) {
=======
        int status = _cborContext.writeValue();
        if (status == CBORWriteContext.STATUS_EXPECT_NAME) {
>>>>>>> b9ebc27c
            _reportError("Can not " + typeMsg + ", expecting field name");
        }
        // decrementElementsRemainingCount()
        int count = _currentRemainingElements;
        if (count != INDEFINITE_LENGTH) {
            --count;

            // 28-Jun-2016, tatu: _Should_ check overrun immediately (instead of waiting
            //    for end of Object/Array), but has 10% performance penalty for some reason,
            //    should figure out why and how to avoid
            if (count < 0) {
                _failSizedArrayOrObject();
                return; // never gets here
            }
            _currentRemainingElements = count;
        }
    }

    private void _failSizedArrayOrObject() throws IOException
    {
        _reportError(String.format("%s size mismatch: number of element encoded is not equal to reported array/map size.",
<<<<<<< HEAD
                _outputContext.typeDesc()));
=======
                _cborContext.typeDesc()));
>>>>>>> b9ebc27c
    }

    /*
    /**********************************************************
    /* Low-level output handling
    /**********************************************************
     */

    @Override
    public final void flush() throws IOException {
        _flushBuffer();
        if (isEnabled(StreamWriteFeature.FLUSH_PASSED_TO_STREAM)) {
            _out.flush();
        }
    }

    @Override
    public void close() throws IOException {
        // First: let's see that we still have buffers...
        if ((_outputBuffer != null)
                && isEnabled(StreamWriteFeature.AUTO_CLOSE_CONTENT)) {
            while (true) {
                TokenStreamContext ctxt = getOutputContext();
                if (ctxt.inArray()) {
                    writeEndArray();
                } else if (ctxt.inObject()) {
                    writeEndObject();
                } else {
                    break;
                }
            }
        }
        // boolean wasClosed = _closed;
        super.close();
        _flushBuffer();

        if (_ioContext.isResourceManaged()
                || isEnabled(StreamWriteFeature.AUTO_CLOSE_TARGET)) {
            _out.close();
        } else if (isEnabled(StreamWriteFeature.FLUSH_PASSED_TO_STREAM)) {
            // 14-Jan-2019, tatu: [dataformats-binary#155]: unless prevented via feature
            // If we can't close it, we should at least flush
            _out.flush();
        }
        // Internal buffer(s) generator has can now be released as well
        _releaseBuffers();
    }

    /*
    /**********************************************************
     * Extended API, CBOR-specific encoded output
    /**********************************************************
     */

    /**
     * Method for writing out an explicit CBOR Tag.
     * 
     * @param tagId
     *            Positive integer (0 or higher)
     * 
     * @since 2.5
     */
    public void writeTag(int tagId) throws IOException {
        if (tagId < 0) {
            throw new IllegalArgumentException(
                    "Can not write negative tag ids (" + tagId + ")");
        }
        _writeLengthMarker(PREFIX_TYPE_TAG, tagId);
    }

    /*
    /**********************************************************
    /* Extended API, raw bytes (by-passing encoder)
    /**********************************************************
     */

    /**
     * Method for directly inserting specified byte in output at current
     * position.
     * <p>
     * NOTE: only use this method if you really know what you are doing.
     */
    public void writeRaw(byte b) throws IOException {
        _writeByte(b);
    }

    /**
     * Method for directly inserting specified bytes in output at current
     * position.
     * <p>
     * NOTE: only use this method if you really know what you are doing.
     */
    public void writeBytes(byte[] data, int offset, int len) throws IOException {
        _writeBytes(data, offset, len);
    }

    /*
    /**********************************************************
    /* Internal methods: low-level text output
    /**********************************************************
     */

    private final static int MAX_SHORT_STRING_CHARS = 23;
    // in case it's > 23 bytes
    private final static int MAX_SHORT_STRING_BYTES = 23 * 3 + 2;

    private final static int MAX_MEDIUM_STRING_CHARS = 255;
    // in case it's > 255 bytes
    private final static int MAX_MEDIUM_STRING_BYTES = 255 * 3 + 3;

    protected final void _writeString(String name) throws IOException {
        int len = name.length();
        if (len == 0) {
            _writeByte(BYTE_EMPTY_STRING);
            return;
        }
        // Actually, let's not bother with copy for shortest strings
        if (len <= MAX_SHORT_STRING_CHARS) {
            _ensureSpace(MAX_SHORT_STRING_BYTES); // can afford approximate
                                                  // length
            int actual = _encode(_outputTail + 1, name, len);
            final byte[] buf = _outputBuffer;
            int ix = _outputTail;
            if (actual <= MAX_SHORT_STRING_CHARS) { // fits in prefix byte
                buf[ix++] = (byte) (PREFIX_TYPE_TEXT + actual);
                _outputTail = ix + actual;
                return;
            }
            // no, have to move. Blah.
            System.arraycopy(buf, ix + 1, buf, ix + 2, actual);
            buf[ix++] = BYTE_STRING_1BYTE_LEN;
            buf[ix++] = (byte) actual;
            _outputTail = ix + actual;
            return;
        }

        char[] cbuf = _charBuffer;
        if (len > cbuf.length) {
            _charBuffer = cbuf = new char[Math
                    .max(_charBuffer.length + 32, len)];
        }
        name.getChars(0, len, cbuf, 0);
        _writeString(cbuf, 0, len);
    }

    protected final void _ensureSpace(int needed) throws IOException {
        if ((_outputTail + needed + 3) > _outputEnd) {
            _flushBuffer();
        }
    }

    protected final void _writeString(char[] text, int offset, int len)
            throws IOException
    {
        if (len <= MAX_SHORT_STRING_CHARS) { // possibly short string (not necessarily)
            _ensureSpace(MAX_SHORT_STRING_BYTES); // can afford approximate length
            int actual = _encode(_outputTail + 1, text, offset, offset + len);
            final byte[] buf = _outputBuffer;
            int ix = _outputTail;
            if (actual <= MAX_SHORT_STRING_CHARS) { // fits in prefix byte
                buf[ix++] = (byte) (PREFIX_TYPE_TEXT + actual);
                _outputTail = ix + actual;
                return;
            }
            // no, have to move. Blah.
            System.arraycopy(buf, ix + 1, buf, ix + 2, actual);
            buf[ix++] = BYTE_STRING_1BYTE_LEN;
            buf[ix++] = (byte) actual;
            _outputTail = ix + actual;
            return;
        }
        if (len <= MAX_MEDIUM_STRING_CHARS) {
            _ensureSpace(MAX_MEDIUM_STRING_BYTES); // short enough, can approximate
            int actual = _encode(_outputTail + 2, text, offset, offset + len);
            final byte[] buf = _outputBuffer;
            int ix = _outputTail;
            if (actual <= MAX_MEDIUM_STRING_CHARS) { // fits as expected
                buf[ix++] = BYTE_STRING_1BYTE_LEN;
                buf[ix++] = (byte) actual;
                _outputTail = ix + actual;
                return;
            }
            // no, have to move. Blah.
            System.arraycopy(buf, ix + 2, buf, ix + 3, actual);
            buf[ix++] = BYTE_STRING_2BYTE_LEN;
            buf[ix++] = (byte) (actual >> 8);
            buf[ix++] = (byte) actual;
            _outputTail = ix + actual;
            return;
        }
        if (len <= MAX_LONG_STRING_CHARS) { // no need to chunk yet
            // otherwise, long but single chunk
            _ensureSpace(MAX_LONG_STRING_BYTES); // calculate accurate length to
                                                 // avoid extra flushing
            int ix = _outputTail;
            int actual = _encode(ix + 3, text, offset, offset+len);
            final byte[] buf = _outputBuffer;
            buf[ix++] = BYTE_STRING_2BYTE_LEN;
            buf[ix++] = (byte) (actual >> 8);
            buf[ix++] = (byte) actual;
            _outputTail = ix + actual;
            return;
        }
        _writeChunkedString(text, offset, len);
    }

    protected final void _writeChunkedString(char[] text, int offset, int len)
        throws IOException
    {
        // need to use a marker first
        _writeByte(BYTE_STRING_INDEFINITE);

        while (len > MAX_LONG_STRING_CHARS) {
            _ensureSpace(MAX_LONG_STRING_BYTES); // marker and single-byte length?
            int ix = _outputTail;
            int amount = MAX_LONG_STRING_CHARS;

            // 23-May-2016, tatu: Make sure NOT to try to split surrogates in half
            int end = offset + amount;
            char c = text[end-1];
            if (c >= SURR1_FIRST && c <= SURR1_LAST) {
                --end;
                --amount;
            }
            int actual = _encode(_outputTail + 3, text, offset, end);
            final byte[] buf = _outputBuffer;
            buf[ix++] = BYTE_STRING_2BYTE_LEN;
            buf[ix++] = (byte) (actual >> 8);
            buf[ix++] = (byte) actual;
            _outputTail = ix + actual;
            offset += amount;
            len -= amount;
        }
        // and for the last chunk, just use recursion
        if (len > 0) {
            _writeString(text, offset, len);
        }
        // plus end marker
        _writeByte(BYTE_BREAK);
    }

    /*
    /**********************************************************
    /* Internal methods, UTF-8 encoding
    /**********************************************************
     */

    /**
     * Helper method called when the whole character sequence is known to fit in
     * the output buffer regardless of UTF-8 expansion.
     */
    private final int _encode(int outputPtr, char[] str, int i, int end) {
        // First: let's see if it's all ASCII: that's rather fast
        final byte[] outBuf = _outputBuffer;
        final int outputStart = outputPtr;
        do {
            int c = str[i];
            if (c > 0x7F) {
                return _shortUTF8Encode2(str, i, end, outputPtr, outputStart);
            }
            outBuf[outputPtr++] = (byte) c;
        } while (++i < end);
        return outputPtr - outputStart;
    }

    /**
     * Helper method called when the whole character sequence is known to fit in
     * the output buffer, but not all characters are single-byte (ASCII)
     * characters.
     */
    private final int _shortUTF8Encode2(char[] str, int i, int end,
            int outputPtr, int outputStart) {
        final byte[] outBuf = _outputBuffer;
        while (i < end) {
            int c = str[i++];
            if (c <= 0x7F) {
                outBuf[outputPtr++] = (byte) c;
                continue;
            }
            // Nope, multi-byte:
            if (c < 0x800) { // 2-byte
                outBuf[outputPtr++] = (byte) (0xc0 | (c >> 6));
                outBuf[outputPtr++] = (byte) (0x80 | (c & 0x3f));
                continue;
            }
            // 3 or 4 bytes (surrogate)
            // Surrogates?
            if (c < SURR1_FIRST || c > SURR2_LAST) { // nope, regular 3-byte character
                outBuf[outputPtr++] = (byte) (0xe0 | (c >> 12));
                outBuf[outputPtr++] = (byte) (0x80 | ((c >> 6) & 0x3f));
                outBuf[outputPtr++] = (byte) (0x80 | (c & 0x3f));
                continue;
            }
            // Yup, a surrogate pair
            if (c > SURR1_LAST) { // must be from first range; second won't do
                _throwIllegalSurrogate(c);
            }
            // ... meaning it must have a pair
            if (i >= end) {
                _throwIllegalSurrogate(c);
            }
            c = _convertSurrogate(c, str[i++]);
            if (c > 0x10FFFF) { // illegal in JSON as well as in XML
                _throwIllegalSurrogate(c);
            }
            outBuf[outputPtr++] = (byte) (0xf0 | (c >> 18));
            outBuf[outputPtr++] = (byte) (0x80 | ((c >> 12) & 0x3f));
            outBuf[outputPtr++] = (byte) (0x80 | ((c >> 6) & 0x3f));
            outBuf[outputPtr++] = (byte) (0x80 | (c & 0x3f));
        }
        return (outputPtr - outputStart);
    }

    private final int _encode(int outputPtr, String str, int len) {
        final byte[] outBuf = _outputBuffer;
        final int outputStart = outputPtr;

        for (int i = 0; i < len; ++i) {
            int c = str.charAt(i);
            if (c > 0x7F) {
                return _encode2(i, outputPtr, str, len, outputStart);
            }
            outBuf[outputPtr++] = (byte) c;
        }
        return (outputPtr - outputStart);
    }

    private final int _encode2(int i, int outputPtr, String str, int len,
            int outputStart) {
        final byte[] outBuf = _outputBuffer;
        // no; non-ASCII stuff, slower loop
        while (i < len) {
            int c = str.charAt(i++);
            if (c <= 0x7F) {
                outBuf[outputPtr++] = (byte) c;
                continue;
            }
            // Nope, multi-byte:
            if (c < 0x800) { // 2-byte
                outBuf[outputPtr++] = (byte) (0xc0 | (c >> 6));
                outBuf[outputPtr++] = (byte) (0x80 | (c & 0x3f));
                continue;
            }
            // 3 or 4 bytes (surrogate)
            // Surrogates?
            if (c < SURR1_FIRST || c > SURR2_LAST) { // nope, regular 3-byte
                                                     // character
                outBuf[outputPtr++] = (byte) (0xe0 | (c >> 12));
                outBuf[outputPtr++] = (byte) (0x80 | ((c >> 6) & 0x3f));
                outBuf[outputPtr++] = (byte) (0x80 | (c & 0x3f));
                continue;
            }
            // Yup, a surrogate pair
            if (c > SURR1_LAST) { // must be from first range; second won't do
                _throwIllegalSurrogate(c);
            }
            // ... meaning it must have a pair
            if (i >= len) {
                _throwIllegalSurrogate(c);
            }
            c = _convertSurrogate(c, str.charAt(i++));
            if (c > 0x10FFFF) { // illegal in JSON as well as in XML
                _throwIllegalSurrogate(c);
            }
            outBuf[outputPtr++] = (byte) (0xf0 | (c >> 18));
            outBuf[outputPtr++] = (byte) (0x80 | ((c >> 12) & 0x3f));
            outBuf[outputPtr++] = (byte) (0x80 | ((c >> 6) & 0x3f));
            outBuf[outputPtr++] = (byte) (0x80 | (c & 0x3f));
        }
        return (outputPtr - outputStart);
    }

    /**
     * Method called to calculate UTF codepoint, from a surrogate pair.
     */
    private int _convertSurrogate(int firstPart, int secondPart) {
        // Ok, then, is the second part valid?
        if (secondPart < SURR2_FIRST || secondPart > SURR2_LAST) {
            throw new IllegalArgumentException(
                    "Broken surrogate pair: first char 0x"
                            + Integer.toHexString(firstPart) + ", second 0x"
                            + Integer.toHexString(secondPart)
                            + "; illegal combination");
        }
        return 0x10000 + ((firstPart - SURR1_FIRST) << 10)
                + (secondPart - SURR2_FIRST);
    }

    private void _throwIllegalSurrogate(int code) {
        if (code > 0x10FFFF) { // over max?
            throw new IllegalArgumentException("Illegal character point (0x"
                    + Integer.toHexString(code)
                    + ") to output; max is 0x10FFFF as per RFC 4627");
        }
        if (code >= SURR1_FIRST) {
            if (code <= SURR1_LAST) { // Unmatched first part (closing without
                                      // second part?)
                throw new IllegalArgumentException(
                        "Unmatched first part of surrogate pair (0x"
                                + Integer.toHexString(code) + ")");
            }
            throw new IllegalArgumentException(
                    "Unmatched second part of surrogate pair (0x"
                            + Integer.toHexString(code) + ")");
        }
        // should we ever get this?
        throw new IllegalArgumentException("Illegal character point (0x"
                + Integer.toHexString(code) + ") to output");
    }

    /*
    /**********************************************************
    /* Internal methods, writing bytes
    /**********************************************************
     */

    private final void _ensureRoomForOutput(int needed) throws IOException {
        if ((_outputTail + needed) >= _outputEnd) {
            _flushBuffer();
        }
    }

    private final void _writeIntValue(int i) throws IOException {
        int marker;
        if (i < 0) {
            i = -i - 1;
            marker = PREFIX_TYPE_INT_NEG;
        } else {
            marker = PREFIX_TYPE_INT_POS;
        }
        _writeLengthMarker(marker, i);
    }

    private final void _writeLongValue(long l) throws IOException {
        _ensureRoomForOutput(9);
        if (l < 0) {
            l += 1;
            l = -l;
            _outputBuffer[_outputTail++] = (PREFIX_TYPE_INT_NEG + SUFFIX_UINT64_ELEMENTS);
        } else {
            _outputBuffer[_outputTail++] = (PREFIX_TYPE_INT_POS + SUFFIX_UINT64_ELEMENTS);
        }
        int i = (int) (l >> 32);
        _outputBuffer[_outputTail++] = (byte) (i >> 24);
        _outputBuffer[_outputTail++] = (byte) (i >> 16);
        _outputBuffer[_outputTail++] = (byte) (i >> 8);
        _outputBuffer[_outputTail++] = (byte) i;
        i = (int) l;
        _outputBuffer[_outputTail++] = (byte) (i >> 24);
        _outputBuffer[_outputTail++] = (byte) (i >> 16);
        _outputBuffer[_outputTail++] = (byte) (i >> 8);
        _outputBuffer[_outputTail++] = (byte) i;
    }

    private final void _writeLengthMarker(int majorType, int i)
            throws IOException {
        _ensureRoomForOutput(5);
        if (i < 24) {
            _outputBuffer[_outputTail++] = (byte) (majorType + i);
            return;
        }
        if (i <= 0xFF) {
            _outputBuffer[_outputTail++] = (byte) (majorType + SUFFIX_UINT8_ELEMENTS);
            _outputBuffer[_outputTail++] = (byte) i;
            return;
        }
        final byte b0 = (byte) i;
        i >>= 8;
        if (i <= 0xFF) {
            _outputBuffer[_outputTail++] = (byte) (majorType + SUFFIX_UINT16_ELEMENTS);
            _outputBuffer[_outputTail++] = (byte) i;
            _outputBuffer[_outputTail++] = b0;
            return;
        }
        _outputBuffer[_outputTail++] = (byte) (majorType + SUFFIX_UINT32_ELEMENTS);
        _outputBuffer[_outputTail++] = (byte) (i >> 16);
        _outputBuffer[_outputTail++] = (byte) (i >> 8);
        _outputBuffer[_outputTail++] = (byte) i;
        _outputBuffer[_outputTail++] = b0;
    }

    private final void _writeByte(byte b) throws IOException {
        if (_outputTail >= _outputEnd) {
            _flushBuffer();
        }
        _outputBuffer[_outputTail++] = b;
    }

    /*
     * private final void _writeBytes(byte b1, byte b2) throws IOException { if
     * ((_outputTail + 1) >= _outputEnd) { _flushBuffer(); }
     * _outputBuffer[_outputTail++] = b1; _outputBuffer[_outputTail++] = b2; }
     */

    private final void _writeBytes(byte[] data, int offset, int len)
            throws IOException {
        if (len == 0) {
            return;
        }
        if ((_outputTail + len) >= _outputEnd) {
            _writeBytesLong(data, offset, len);
            return;
        }
        // common case, non-empty, fits in just fine:
        System.arraycopy(data, offset, _outputBuffer, _outputTail, len);
        _outputTail += len;
    }

    private final int _writeBytes(InputStream in, int bytesLeft)
            throws IOException {
        while (bytesLeft > 0) {
            int room = _outputEnd - _outputTail;
            if (room <= 0) {
                _flushBuffer();
                room = _outputEnd - _outputTail;
            }
            int count = in.read(_outputBuffer, _outputTail, room);
            if (count < 0) {
                break;
            }
            _outputTail += count;
            bytesLeft -= count;
        }
        return bytesLeft;
    }

    private final void _writeBytesLong(byte[] data, int offset, int len)
            throws IOException {
        if (_outputTail >= _outputEnd) {
            _flushBuffer();
        }
        while (true) {
            int currLen = Math.min(len, (_outputEnd - _outputTail));
            System.arraycopy(data, offset, _outputBuffer, _outputTail, currLen);
            _outputTail += currLen;
            if ((len -= currLen) == 0) {
                break;
            }
            offset += currLen;
            _flushBuffer();
        }
    }

    /*
    /**********************************************************
    /* Internal methods, buffer handling
    /**********************************************************
     */

    @Override
    protected void _releaseBuffers() {
        byte[] buf = _outputBuffer;
        if (buf != null && _bufferRecyclable) {
            _outputBuffer = null;
            _ioContext.releaseWriteEncodingBuffer(buf);
        }
        char[] cbuf = _charBuffer;
        if (cbuf != null) {
            _charBuffer = null;
            _ioContext.releaseConcatBuffer(cbuf);
        }
    }

    protected final void _flushBuffer() throws IOException {
        if (_outputTail > 0) {
            _bytesWritten += _outputTail;
            _out.write(_outputBuffer, 0, _outputTail);
            _outputTail = 0;
        }
    }

    /*
    /********************************************************** 
    /* Internal methods, size control for array and objects
    /**********************************************************
	*/

    private final void closeComplexElement() throws IOException {
        switch (_currentRemainingElements) {
        case INDEFINITE_LENGTH:
            _writeByte(BYTE_BREAK);
            break;
        case 0: // expected for sized ones
            break;
        default:
            _reportError(String.format("%s size mismatch: expected %d more elements",
<<<<<<< HEAD
                    _outputContext.typeDesc(), _currentRemainingElements));
=======
                    _cborContext.typeDesc(), _currentRemainingElements));
>>>>>>> b9ebc27c
        }
        _currentRemainingElements = (_elementCountsPtr == 0) 
                ? INDEFINITE_LENGTH
                        : _elementCounts[--_elementCountsPtr];
    }

    /*
    /**********************************************************
    /* Internal methods, error reporting
    /**********************************************************
     */

    protected UnsupportedOperationException _notSupported() {
        return new UnsupportedOperationException();
    }
}<|MERGE_RESOLUTION|>--- conflicted
+++ resolved
@@ -59,8 +59,6 @@
          * <p>
          * Default value is <code>false</code> meaning that type tag will not be
          * written at the beginning of a new document.
-         *
-         * @since 2.5
          */
         WRITE_TYPE_HEADER(false), ;
 
@@ -141,20 +139,17 @@
     protected boolean _cfgMinimalInts;
 
     /*
-    /**********************************************************
+    /**********************************************************************
     /* Output state
-    /**********************************************************
-     */
-
-    /**
-     * @since 2.10
-     */
-    protected CBORWriteContext _cborContext;
+    /**********************************************************************
+     */
+
+    protected CBORWriteContext _outputContext;
     
     /*
-    /**********************************************************
+    /**********************************************************************
     /* Output buffering
-    /**********************************************************
+    /**********************************************************************
      */
 
 	/**
@@ -190,9 +185,9 @@
     protected int _bytesWritten;
 
     /*
-    /**********************************************************
+    /**********************************************************************
     /* Tracking of remaining elements to write
-    /**********************************************************
+    /**********************************************************************
      */
 
     protected int[] _elementCounts = NO_INTS;
@@ -207,41 +202,35 @@
     protected int _currentRemainingElements = INDEFINITE_LENGTH;
 
     /*
-    /**********************************************************
-    /* Shared String detection
-    /**********************************************************
-     */
-
-    /**
-     * Flag that indicates whether the output buffer is recycable (and needs to
+    /**********************************************************************
+    /* Other configuration
+    /**********************************************************************
+     */
+
+    /**
+     * Flag that indicates whether the output buffer is recyclable (and needs to
      * be returned to recycler once we are done) or not.
      */
     protected boolean _bufferRecyclable;
 
     /*
-    /**********************************************************
+    /**********************************************************************
     /* Life-cycle
-    /**********************************************************
-     */
-
-<<<<<<< HEAD
+    /**********************************************************************
+     */
+
     public CBORGenerator(ObjectWriteContext writeCtxt, IOContext ctxt,
-            int generatorFeatures, int formatFeatures,
-            OutputStream out) {
-        super(writeCtxt, generatorFeatures);
-=======
-    public CBORGenerator(IOContext ctxt, int stdFeatures, int formatFeatures,
-            ObjectCodec codec, OutputStream out) {
-        super(stdFeatures, codec, /* DupDetector */ null);
-        DupDetector dups = JsonGenerator.Feature.STRICT_DUPLICATE_DETECTION.enabledIn(stdFeatures)
+            int streamWriteFeatures, int formatFeatures,
+            OutputStream out)
+    {
+        super(writeCtxt, streamWriteFeatures);
+        _ioContext = ctxt;
+        _formatFeatures = formatFeatures;
+        DupDetector dups = StreamWriteFeature.STRICT_DUPLICATE_DETECTION.enabledIn(streamWriteFeatures)
                 ? DupDetector.rootDetector(this)
                 : null;
-        // NOTE: we passed `null` for default write context
-        _cborContext = CBORWriteContext.createRootContext(dups);
->>>>>>> b9ebc27c
-        _formatFeatures = formatFeatures;
+        _outputContext = CBORWriteContext.createRootContext(dups);
         _cfgMinimalInts = Feature.WRITE_MINIMAL_INTS.enabledIn(formatFeatures);
-        _ioContext = ctxt;
         _out = out;
         _bufferRecyclable = true;
         _outputBuffer = ctxt.allocWriteEncodingBuffer(BYTE_BUFFER_FOR_OUTPUT);
@@ -266,14 +255,18 @@
      *            of bytes of valid content to output, within buffer.
      */
     public CBORGenerator(ObjectWriteContext writeCtxt, IOContext ctxt,
-            int generatorFeatures, int formatFeatures,
+            int streamWriteFeatures, int formatFeatures,
             OutputStream out, byte[] outputBuffer,
             int offset, boolean bufferRecyclable)
     {
-        super(writeCtxt, generatorFeatures);
+        super(writeCtxt, streamWriteFeatures);
+        _ioContext = ctxt;
         _formatFeatures = formatFeatures;
+        DupDetector dups = StreamWriteFeature.STRICT_DUPLICATE_DETECTION.enabledIn(streamWriteFeatures)
+                ? DupDetector.rootDetector(this)
+                : null;
+        _outputContext = CBORWriteContext.createRootContext(dups);
         _cfgMinimalInts = Feature.WRITE_MINIMAL_INTS.enabledIn(formatFeatures);
-        _ioContext = ctxt;
         _out = out;
         _bufferRecyclable = bufferRecyclable;
         _outputTail = offset;
@@ -290,9 +283,9 @@
     }
 
     /*
-    /**********************************************************
+    /**********************************************************************
     /* Versioned
-    /**********************************************************
+    /**********************************************************************
      */
 
     @Override
@@ -301,9 +294,9 @@
     }
 
     /*
-    /**********************************************************
+    /**********************************************************************
     /* Capability introspection
-    /**********************************************************
+    /**********************************************************************
      */
 
     @Override
@@ -312,9 +305,9 @@
     }
 
     /*
-    /**********************************************************
+    /**********************************************************************
     /* Overridden methods, configuration
-    /**********************************************************
+    /**********************************************************************
      */
 
     @Override
@@ -348,30 +341,30 @@
     */
 
     /*
-    /**********************************************************
+    /**********************************************************************
     /* Overridden methods, output context (and related)
-    /**********************************************************
+    /**********************************************************************
      */
 
     @Override
     public Object getCurrentValue() {
-        return _cborContext.getCurrentValue();
+        return _outputContext.getCurrentValue();
     }
 
     @Override
     public void setCurrentValue(Object v) {
-        _cborContext.setCurrentValue(v);
-    }
-
-    @Override
-    public JsonStreamContext getOutputContext() {
-        return _cborContext;
-    }
-
-    /*
-    /**********************************************************
+        _outputContext.setCurrentValue(v);
+    }
+
+    @Override
+    public TokenStreamContext getOutputContext() {
+        return _outputContext;
+    }
+
+    /*
+    /**********************************************************************
     /* Extended API, configuration
-    /**********************************************************
+    /**********************************************************************
      */
 
     public CBORGenerator enable(Feature f) {
@@ -415,11 +408,7 @@
 
     @Override
     public final void writeFieldName(String name) throws IOException {
-<<<<<<< HEAD
-        if (_outputContext.writeFieldName(name) == JsonWriteContext.STATUS_EXPECT_VALUE) {
-=======
-        if (_cborContext.writeFieldName(name) == CBORWriteContext.STATUS_EXPECT_VALUE) {
->>>>>>> b9ebc27c
+        if (_outputContext.writeFieldName(name) == CBORWriteContext.STATUS_EXPECT_VALUE) {
             _reportError("Can not write a field name, expecting a value");
         }
         _writeString(name);
@@ -429,11 +418,7 @@
     public final void writeFieldName(SerializableString name)
             throws IOException {
         // Object is a value, need to verify it's allowed
-<<<<<<< HEAD
-        if (_outputContext.writeFieldName(name.getValue()) == JsonWriteContext.STATUS_EXPECT_VALUE) {
-=======
-        if (_cborContext.writeFieldName(name.getValue()) == CBORWriteContext.STATUS_EXPECT_VALUE) {
->>>>>>> b9ebc27c
+        if (_outputContext.writeFieldName(name.getValue()) == CBORWriteContext.STATUS_EXPECT_VALUE) {
             _reportError("Can not write a field name, expecting a value");
         }
         byte[] raw = name.asUnquotedUTF8();
@@ -450,11 +435,7 @@
     public final void writeFieldId(long id) throws IOException {
         // 24-Jul-2019, tatu: Should not force construction of a String here...
         String idStr = Long.valueOf(id).toString(); // since instances for small values cached
-<<<<<<< HEAD
-        if (_outputContext.writeFieldName(idStr) == JsonWriteContext.STATUS_EXPECT_VALUE) {
-=======
-        if (_cborContext.writeFieldName(idStr) == CBORWriteContext.STATUS_EXPECT_VALUE) {
->>>>>>> b9ebc27c
+        if (_outputContext.writeFieldName(idStr) == CBORWriteContext.STATUS_EXPECT_VALUE) {
             _reportError("Can not write a field name, expecting a value");
         }
         _writeNumberNoCheck(id);
@@ -464,11 +445,7 @@
     public final void writeStringField(String fieldName, String value)
             throws IOException
     {
-<<<<<<< HEAD
-        if (_outputContext.writeFieldName(fieldName) == JsonWriteContext.STATUS_EXPECT_VALUE) {
-=======
-        if (_cborContext.writeFieldName(fieldName) == CBORWriteContext.STATUS_EXPECT_VALUE) {
->>>>>>> b9ebc27c
+        if (_outputContext.writeFieldName(fieldName) == CBORWriteContext.STATUS_EXPECT_VALUE) {
             _reportError("Can not write a field name, expecting a value");
         }
         _writeString(fieldName);
@@ -526,11 +503,7 @@
     @Override
     public final void writeStartArray() throws IOException {
         _verifyValueWrite("start an array");
-<<<<<<< HEAD
         _outputContext = _outputContext.createChildArrayContext();
-=======
-        _cborContext = _cborContext.createChildArrayContext();
->>>>>>> b9ebc27c
         if (_elementCountsPtr > 0) {
             _pushRemainingElements();
         }
@@ -546,7 +519,6 @@
     @Override
     public void writeStartArray(int elementsToWrite) throws IOException {
         _verifyValueWrite("start an array");
-<<<<<<< HEAD
         _outputContext = _outputContext.createChildArrayContext();
         _pushRemainingElements();
         _currentRemainingElements = elementsToWrite;
@@ -557,9 +529,6 @@
     public void writeStartArray(Object forValue, int elementsToWrite) throws IOException {
         _verifyValueWrite("start an array");
         _outputContext = _outputContext.createChildArrayContext(forValue);
-=======
-        _cborContext = _cborContext.createChildArrayContext();
->>>>>>> b9ebc27c
         _pushRemainingElements();
         _currentRemainingElements = elementsToWrite;
         _writeLengthMarker(PREFIX_TYPE_ARRAY, elementsToWrite);
@@ -567,29 +536,17 @@
 
     @Override
     public final void writeEndArray() throws IOException {
-<<<<<<< HEAD
         if (!_outputContext.inArray()) {
             _reportError("Current context not Array but "+_outputContext.typeDesc());
         }
         closeComplexElement();
         _outputContext = _outputContext.getParent();
-=======
-        if (!_cborContext.inArray()) {
-            _reportError("Current context not Array but "+_cborContext.typeDesc());
-        }
-        closeComplexElement();
-        _cborContext = _cborContext.getParent();
->>>>>>> b9ebc27c
     }
 
     @Override
     public final void writeStartObject() throws IOException {
         _verifyValueWrite("start an object");
-<<<<<<< HEAD
-        _outputContext = _outputContext.createChildObjectContext();
-=======
-        _cborContext = _cborContext.createChildObjectContext(null);
->>>>>>> b9ebc27c
+        _outputContext = _outputContext.createChildObjectContext(null);
         if (_elementCountsPtr > 0) {
             _pushRemainingElements();
         }
@@ -600,13 +557,8 @@
     @Override
     public final void writeStartObject(Object forValue) throws IOException {
         _verifyValueWrite("start an object");
-<<<<<<< HEAD
-        JsonWriteContext ctxt = _outputContext.createChildObjectContext(forValue);
+        CBORWriteContext ctxt = _outputContext.createChildObjectContext(forValue);
         _outputContext = ctxt;
-=======
-        CBORWriteContext ctxt = _cborContext.createChildObjectContext(forValue);
-        _cborContext = ctxt;
->>>>>>> b9ebc27c
         if (_elementCountsPtr > 0) {
             _pushRemainingElements();
         }
@@ -616,11 +568,7 @@
 
     public final void writeStartObject(int elementsToWrite) throws IOException {
         _verifyValueWrite("start an object");
-<<<<<<< HEAD
-        _outputContext = _outputContext.createChildObjectContext();
-=======
-        _cborContext = _cborContext.createChildObjectContext(null);
->>>>>>> b9ebc27c
+        _outputContext = _outputContext.createChildObjectContext(null);
         _pushRemainingElements();
         _currentRemainingElements = elementsToWrite;
         _writeLengthMarker(PREFIX_TYPE_OBJECT, elementsToWrite);
@@ -628,19 +576,11 @@
 
     @Override
     public final void writeEndObject() throws IOException {
-<<<<<<< HEAD
         if (!_outputContext.inObject()) {
             _reportError("Current context not Object but "+ _outputContext.typeDesc());
         }
         closeComplexElement();
         _outputContext = _outputContext.getParent();
-=======
-        if (!_cborContext.inObject()) {
-            _reportError("Current context not Object but "+ _cborContext.typeDesc());
-        }
-        closeComplexElement();
-        _cborContext = _cborContext.getParent();
->>>>>>> b9ebc27c
     }
 
     @Override // since 2.8
@@ -1145,13 +1085,8 @@
 
     @Override
     protected final void _verifyValueWrite(String typeMsg) throws IOException {
-<<<<<<< HEAD
         int status = _outputContext.writeValue();
-        if (status == JsonWriteContext.STATUS_EXPECT_NAME) {
-=======
-        int status = _cborContext.writeValue();
         if (status == CBORWriteContext.STATUS_EXPECT_NAME) {
->>>>>>> b9ebc27c
             _reportError("Can not " + typeMsg + ", expecting field name");
         }
         // decrementElementsRemainingCount()
@@ -1173,11 +1108,7 @@
     private void _failSizedArrayOrObject() throws IOException
     {
         _reportError(String.format("%s size mismatch: number of element encoded is not equal to reported array/map size.",
-<<<<<<< HEAD
                 _outputContext.typeDesc()));
-=======
-                _cborContext.typeDesc()));
->>>>>>> b9ebc27c
     }
 
     /*
@@ -1764,11 +1695,7 @@
             break;
         default:
             _reportError(String.format("%s size mismatch: expected %d more elements",
-<<<<<<< HEAD
                     _outputContext.typeDesc(), _currentRemainingElements));
-=======
-                    _cborContext.typeDesc(), _currentRemainingElements));
->>>>>>> b9ebc27c
         }
         _currentRemainingElements = (_elementCountsPtr == 0) 
                 ? INDEFINITE_LENGTH
