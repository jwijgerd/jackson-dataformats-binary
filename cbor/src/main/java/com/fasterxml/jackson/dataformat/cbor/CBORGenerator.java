--- conflicted
+++ resolved
@@ -408,11 +408,7 @@
 
     @Override
     public final void writeFieldName(String name) throws IOException {
-<<<<<<< HEAD
-        if (_outputContext.writeFieldName(name) == CBORWriteContext.STATUS_EXPECT_VALUE) {
-=======
-        if (!_cborContext.writeFieldName(name)) {
->>>>>>> aad43e6d
+        if (!_outputContext.writeFieldName(name)) {
             _reportError("Can not write a field name, expecting a value");
         }
         _writeString(name);
@@ -422,11 +418,7 @@
     public final void writeFieldName(SerializableString name)
             throws IOException {
         // Object is a value, need to verify it's allowed
-<<<<<<< HEAD
-        if (_outputContext.writeFieldName(name.getValue()) == CBORWriteContext.STATUS_EXPECT_VALUE) {
-=======
-        if (!_cborContext.writeFieldName(name.getValue())) {
->>>>>>> aad43e6d
+        if (!_outputContext.writeFieldName(name.getValue())) {
             _reportError("Can not write a field name, expecting a value");
         }
         byte[] raw = name.asUnquotedUTF8();
@@ -441,15 +433,8 @@
 
     @Override
     public final void writeFieldId(long id) throws IOException {
-<<<<<<< HEAD
-        // 24-Jul-2019, tatu: Should not force construction of a String here...
-        String idStr = Long.valueOf(id).toString(); // since instances for small values cached
-        if (_outputContext.writeFieldName(idStr) == CBORWriteContext.STATUS_EXPECT_VALUE) {
-            _reportError("Can not write a field name, expecting a value");
-=======
-        if (!_cborContext.writeFieldId(id)) {
+        if (!_outputContext.writeFieldId(id)) {
             _reportError("Can not write a field id, expecting a value");
->>>>>>> aad43e6d
         }
         _writeNumberNoCheck(id);
     }
@@ -458,11 +443,7 @@
     public final void writeStringField(String fieldName, String value)
             throws IOException
     {
-<<<<<<< HEAD
-        if (_outputContext.writeFieldName(fieldName) == CBORWriteContext.STATUS_EXPECT_VALUE) {
-=======
-        if (!_cborContext.writeFieldName(fieldName)) {
->>>>>>> aad43e6d
+        if (!_outputContext.writeFieldName(fieldName)) {
             _reportError("Can not write a field name, expecting a value");
         }
         _writeString(fieldName);
@@ -1102,14 +1083,8 @@
 
     @Override
     protected final void _verifyValueWrite(String typeMsg) throws IOException {
-<<<<<<< HEAD
-        int status = _outputContext.writeValue();
-        if (status == CBORWriteContext.STATUS_EXPECT_NAME) {
-            _reportError("Can not " + typeMsg + ", expecting field name");
-=======
-        if (!_cborContext.writeValue()) {
+        if (!_outputContext.writeValue()) {
             _reportError("Can not " + typeMsg + ", expecting field name/id");
->>>>>>> aad43e6d
         }
         // decrementElementsRemainingCount()
         int count = _currentRemainingElements;
