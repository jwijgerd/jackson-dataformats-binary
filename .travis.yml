--- conflicted
+++ resolved
@@ -1,13 +1,9 @@
 language: java
 
-<<<<<<< HEAD
-# Jackson 3.x is Java 8 only so
-=======
 git:
   quiet: true
   submodules: false
 
->>>>>>> 0043642e
 jdk:
   - openjdk8
   - openjdk11
