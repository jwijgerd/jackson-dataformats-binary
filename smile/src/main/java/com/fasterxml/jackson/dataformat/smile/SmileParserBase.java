package com.fasterxml.jackson.dataformat.smile;

import java.io.IOException;
import java.lang.ref.SoftReference;
import java.math.BigDecimal;
import java.math.BigInteger;
import java.util.Arrays;

import com.fasterxml.jackson.core.*;
import com.fasterxml.jackson.core.base.ParserMinimalBase;
import com.fasterxml.jackson.core.io.IOContext;
import com.fasterxml.jackson.core.io.NumberInput;
import com.fasterxml.jackson.core.json.DupDetector;
import com.fasterxml.jackson.core.json.JsonReadContext;
import com.fasterxml.jackson.core.sym.ByteQuadsCanonicalizer;
import com.fasterxml.jackson.core.util.JacksonFeatureSet;
import com.fasterxml.jackson.core.util.TextBuffer;

public abstract class SmileParserBase extends ParserMinimalBase
{
    protected final static String[] NO_STRINGS = new String[0];

    /*
    /**********************************************************
    /* Config
    /**********************************************************
     */

    /**
     * Bit flag composed of bits that indicate which
     * {@link SmileParser.Feature}s are enabled.
     *<p>
     * NOTE: currently the only feature ({@link SmileParser.Feature#REQUIRE_HEADER}
     * takes effect during bootstrapping.
     */
    protected int _formatFeatures;

    /**
     * Flag that indicates whether content can legally have raw (unquoted)
     * binary data. Since this information is included both in header and
     * in actual binary data blocks there is redundancy, and we want to
     * ensure settings are compliant. Using application may also want to
     * know this setting in case it does some direct (random) access.
     */
    protected boolean _mayContainRawBinary;

    /*
    /**********************************************************
    /* Generic I/O state
    /**********************************************************
     */

    /**
     * I/O context for this reader. It handles buffer allocation
     * for the reader.
     */
    final protected IOContext _ioContext;

    /**
     * Flag that indicates whether parser is closed or not. Gets
     * set when parser is either closed by explicit call
     * ({@link #close}) or when end-of-input is reached.
     */
    protected boolean _closed;

    /*
    /**********************************************************
    /* Current input data
    /**********************************************************
     */

    // Note: type of actual buffer depends on sub-class, can't include

    /**
     * Pointer to next available character in buffer
     */
    protected int _inputPtr = 0;

    /**
     * Index of character after last available one in the buffer.
     */
    protected int _inputEnd = 0;

    /*
    /**********************************************************
    /* Parsing state, location
    /**********************************************************
     */

    /**
     * Number of characters/bytes that were contained in previous blocks
     * (blocks that were already processed prior to the current buffer).
     */
    protected long _currInputProcessed;

    /**
     * Alternative to {@code _tokenInputTotal} that will only contain
     * offset within input buffer, as int.
     */
    protected int _tokenOffsetForTotal;

    /**
     * Information about parser context, context in which
     * the next token is to be parsed (root, array, object).
     */
    protected JsonReadContext _parsingContext;
    
    /*
    /**********************************************************
    /* Decoded values, text, binary
    /**********************************************************
     */

    /**
     * Buffer that contains contents of String values, including
     * field names if necessary (name split across boundary,
     * contains escape sequence, or access needed to char array)
     */
    protected final TextBuffer _textBuffer;

    /**
     * We will hold on to decoded binary data, for duration of
     * current event, so that multiple calls to
     * {@link #getBinaryValue} will not need to decode data more
     * than once.
     */
    protected byte[] _binaryValue;

    /*
    /**********************************************************
    /* Decoded values, numbers
    /**********************************************************
     */

    protected NumberType _numberType;

    /**
     * Bitfield that indicates which numeric representations
     * have been calculated for the current type
     */
    protected int _numTypesValid = NR_UNKNOWN;

    protected BigInteger _numberBigInt;

    protected BigDecimal _numberBigDecimal;

    protected int _numberInt;

    protected float _numberFloat;

    protected long _numberLong;

    protected double _numberDouble;

    /*
    /**********************************************************
    /* Symbol handling, decoding
    /**********************************************************
     */

    /**
     * Symbol table that contains field names encountered so far
     */
    final protected ByteQuadsCanonicalizer _symbols;
    
    /**
     * Temporary buffer used for name parsing.
     */
    protected int[] _quadBuffer = NO_INTS;

    /**
     * Quads used for hash calculation
     */
    protected int _quad1, _quad2, _quad3;

    /**
     * Array of recently seen field names, which may be back referenced
     * by later fields.
     * Defaults set to enable handling even if no header found.
     */
    protected String[] _seenNames = NO_STRINGS;

    protected int _seenNameCount = 0;

    /**
     * Array of recently seen field names, which may be back referenced
     * by later fields
     * Defaults set to disable handling if no header found.
     */
    protected String[] _seenStringValues = null;

    protected int _seenStringValueCount = -1;

    /*
    /**********************************************************
    /* Thread-local recycling
    /**********************************************************
     */
    
    /**
     * <code>ThreadLocal</code> contains a {@link java.lang.ref.SoftReference}
     * to a buffer recycler used to provide a low-cost
     * buffer recycling for Smile-specific buffers.
     */
    final protected static ThreadLocal<SoftReference<SmileBufferRecycler<String>>> _smileRecyclerRef
        = new ThreadLocal<SoftReference<SmileBufferRecycler<String>>>();

    /**
     * Helper object used for low-level recycling of Smile-generator
     * specific buffers.
     */
    final protected SmileBufferRecycler<String> _smileBufferRecycler;

    /*
    /**********************************************************
    /* Life-cycle
    /**********************************************************
     */

    public SmileParserBase(ObjectReadContext readCtxt, IOContext ioCtxt,
            int parserFeatures, int formatFeatures,
            ByteQuadsCanonicalizer sym)
    {
        super(readCtxt, parserFeatures);
        _formatFeatures = formatFeatures;
        _ioContext = ioCtxt;
        _symbols = sym;
        DupDetector dups = StreamReadFeature.STRICT_DUPLICATE_DETECTION.enabledIn(parserFeatures)
                ? DupDetector.rootDetector(this) : null;
        _parsingContext = JsonReadContext.createRootContext(dups);

        _textBuffer = ioCtxt.constructTextBuffer();
        _smileBufferRecycler = _smileBufferRecycler();
    }

    protected final static SmileBufferRecycler<String> _smileBufferRecycler()
    {
        SoftReference<SmileBufferRecycler<String>> ref = _smileRecyclerRef.get();
        SmileBufferRecycler<String> br = (ref == null) ? null : ref.get();

        if (br == null) {
            br = new SmileBufferRecycler<String>();
            _smileRecyclerRef.set(new SoftReference<SmileBufferRecycler<String>>(br));
        }
        return br;
    }

    /*                                                                                       
    /**********************************************************                              
    /* Versioned                                                                             
    /**********************************************************                              
     */

    @Override
    public final Version version() {
        return PackageVersion.VERSION;
    }

    /*
    /**********************************************************************
    /* Extended API
    /**********************************************************************
     */

    public final boolean mayContainRawBinary() {
        return _mayContainRawBinary;
    }
    
    /*                                                                                       
    /**********************************************************                              
    /* FormatFeature support                                                                             
    /**********************************************************                              
     */

    @Override
    public final int formatReadFeatures() {
        return _formatFeatures;
    }

<<<<<<< HEAD
=======
    @Override
    public final JsonParser overrideFormatFeatures(int values, int mask) {
        _formatFeatures = (_formatFeatures & ~mask) | (values & mask);
        return this;
    }

    @Override // since 2.12
    public JacksonFeatureSet<StreamReadCapability> getReadCapabilities() {
        // Defaults are fine
        return DEFAULT_READ_CAPABILITIES;
    }

>>>>>>> d0c58e71
    /*
    /**********************************************************
    /* Abstract methods for sub-classes to provide
    /**********************************************************
     */

    protected abstract void _closeInput() throws IOException;

    protected abstract void _parseNumericValue() throws IOException;

//  public abstract int releaseBuffered(OutputStream out) throws IOException;
//  public abstract Object getInputSource();
    
    /*
    /**********************************************************
    /* Abstract impls
    /**********************************************************
     */

    @Override public final JsonReadContext getParsingContext() { return _parsingContext; }
    @Override public void setCurrentValue(Object v) { _parsingContext.setCurrentValue(v); }
    @Override public Object getCurrentValue() { return _parsingContext.getCurrentValue(); }
    @Override public final boolean isClosed() { return _closed; }

    /**
     * Overridden since we do not really have character-based locations,
     * but we do have byte offset to specify.
     */
    @Override
    public final JsonLocation getTokenLocation()
    {
        // token location is correctly managed...
        long total = _currInputProcessed + _tokenOffsetForTotal;
        // 2.4: used to be: _tokenInputTotal
        return new JsonLocation(_ioContext.getSourceReference(),
                total, // bytes
                -1, -1, (int) total); // char offset, line, column
    }

    /**
     * Overridden since we do not really have character-based locations,
     * but we do have byte offset to specify.
     */
    @Override
    public final JsonLocation getCurrentLocation()
    {
        final long offset = _currInputProcessed + _inputPtr;
        return new JsonLocation(_ioContext.getSourceReference(),
                offset, // bytes
                -1, -1, (int) offset); // char offset, line, column
    }

    /**
     * Method that can be called to get the name associated with
     * the current event.
     */
    @Override
    public final String currentName() throws IOException
    {
        if (_currToken == JsonToken.START_OBJECT || _currToken == JsonToken.START_ARRAY) {
            return _parsingContext.getParent().currentName();
        }
        return _parsingContext.currentName();
    }

    @Override
    public final void close() throws IOException {
        if (!_closed) {
            _closed = true;
            _inputEnd = 0;
            _symbols.release();
            try {
                _closeInput();
            } finally {
                // Also, internal buffer(s) can now be released as well
                _releaseBuffers();
            }
        }
    }

    protected final void _releaseBuffers() throws IOException {
        _textBuffer.releaseBuffers();
        String[] nameBuf = _seenNames;
        if (nameBuf != null && nameBuf.length > 0) {
            _seenNames = null;
            // 28-Jun-2011, tatu: With 1.9, caller needs to clear the buffer;
            //   but we only need to clear up to count as it is not a hash area
            if (_seenNameCount > 0) {
                Arrays.fill(nameBuf, 0, _seenNameCount, null);
            }
            _smileBufferRecycler.releaseSeenNamesBuffer(nameBuf);
        }
        String[] valueBuf = _seenStringValues;
        if (valueBuf != null && valueBuf.length > 0) {
            _seenStringValues = null;
            // 28-Jun-2011, tatu: With 1.9, caller needs to clear the buffer;
            //   but we only need to clear up to count as it is not a hash area
            if (_seenStringValueCount > 0) {
                Arrays.fill(valueBuf, 0, _seenStringValueCount, null);
            }
            _smileBufferRecycler.releaseSeenStringValuesBuffer(valueBuf);
        }
        _releaseBuffers2();
    }

    protected abstract void _releaseBuffers2();

    /*
    /**********************************************************
    /* Numeric accessors of public API
    /**********************************************************
     */

    @Override // since 2.9
    public final boolean isNaN() throws IOException {
        if (_currToken == JsonToken.VALUE_NUMBER_FLOAT) {
            if (_numTypesValid == NR_UNKNOWN) {
                _parseNumericValue(); // will also check event type
            }
            if (_numberType == NumberType.DOUBLE) {
                // 10-Mar-2017, tatu: Alas, `Double.isFinite(d)` only added in JDK 8
                double d = _numberDouble;
                return Double.isNaN(d) || Double.isInfinite(d);
            }
            if (_numberType == NumberType.FLOAT) {
                float f = _numberFloat;
                return Float.isNaN(f) || Float.isInfinite(f);
            }
        }
        return false;
    }

    @Override
    public final Number getNumberValue() throws IOException
    {
        if (_numTypesValid == NR_UNKNOWN) {
            _parseNumericValue(); // will also check event type
        }
        switch (_numberType) {
        case INT:
            return _numberInt;
        case LONG:
            return _numberLong;
        case BIG_INTEGER:
            return _numberBigInt;
        case FLOAT:
            return _numberFloat;
        case DOUBLE:
            return _numberDouble;
        case BIG_DECIMAL:
        default:
            return _numberBigDecimal;
        }
    }

    @Override
    public final NumberType getNumberType() throws IOException
    {
        if (_numTypesValid == NR_UNKNOWN) {
            _parseNumericValue(); // will also check event type
        }
        return _numberType;
    }

    @Override
    public final int getIntValue() throws IOException
    {
        if ((_numTypesValid & NR_INT) == 0) {
            if (_numTypesValid == NR_UNKNOWN) {
                _parseNumericValue(); // will also check event type
            }
            if ((_numTypesValid & NR_INT) == 0) { // wasn't an int natively?
                convertNumberToInt(); // let's make it so, if possible
            }
        }
        return _numberInt;
    }
    
    @Override
    public final long getLongValue() throws IOException
    {
        if ((_numTypesValid & NR_LONG) == 0) {
            if (_numTypesValid == NR_UNKNOWN) {
                _parseNumericValue(); // will also check event type
            }
            if ((_numTypesValid & NR_LONG) == 0) {
                convertNumberToLong();
            }
        }
        return _numberLong;
    }
    
    @Override
    public final BigInteger getBigIntegerValue() throws IOException
    {
        if ((_numTypesValid & NR_BIGINT) == 0) {
            if (_numTypesValid == NR_UNKNOWN) {
                _parseNumericValue(); // will also check event type
            }
            if ((_numTypesValid & NR_BIGINT) == 0) {
                convertNumberToBigInteger();
            }
        }
        return _numberBigInt;
    }

    @Override
    public final float getFloatValue() throws IOException
    {
        if ((_numTypesValid & NR_FLOAT) == 0) {
            if (_numTypesValid == NR_UNKNOWN) {
                _parseNumericValue(); // will also check event type
            }
            if ((_numTypesValid & NR_FLOAT) == 0) {
                convertNumberToFloat();
            }
        }
        // Bounds/range checks would be tricky here, so let's not bother even trying...
        /*
        if (value < -Float.MAX_VALUE || value > MAX_FLOAT_D) {
            _reportError("Numeric value (%s) out of range of Java float", getText());
        }
        */
        return _numberFloat;
    }

    @Override
    public final double getDoubleValue() throws IOException
    {
        if ((_numTypesValid & NR_DOUBLE) == 0) {
            if (_numTypesValid == NR_UNKNOWN) {
                _parseNumericValue(); // will also check event type
            }
            if ((_numTypesValid & NR_DOUBLE) == 0) {
                convertNumberToDouble();
            }
        }
        return _numberDouble;
    }

    @Override
    public final BigDecimal getDecimalValue() throws IOException
    {
        if ((_numTypesValid & NR_BIGDECIMAL) == 0) {
            if (_numTypesValid == NR_UNKNOWN) {
                _parseNumericValue(); // will also check event type
            }
            if ((_numTypesValid & NR_BIGDECIMAL) == 0) {
                convertNumberToBigDecimal();
            }
        }
        return _numberBigDecimal;
    }

    /*
    /**********************************************************
    /* Numeric conversions
    /**********************************************************
     */    

    protected final void convertNumberToInt() throws IOException
    {
        // First, converting from long ought to be easy
        if ((_numTypesValid & NR_LONG) != 0) {
            // Let's verify it's lossless conversion by simple roundtrip
            int result = (int) _numberLong;
            if (((long) result) != _numberLong) {
                _reportError("Numeric value (%s) out of range of int", getText());
            }
            _numberInt = result;
        } else if ((_numTypesValid & NR_BIGINT) != 0) {
            if (BI_MIN_INT.compareTo(_numberBigInt) > 0 
                    || BI_MAX_INT.compareTo(_numberBigInt) < 0) {
                reportOverflowInt();
            }
            _numberInt = _numberBigInt.intValue();
        } else if ((_numTypesValid & NR_DOUBLE) != 0) {
            // Need to check boundaries
            if (_numberDouble < MIN_INT_D || _numberDouble > MAX_INT_D) {
                reportOverflowInt();
            }
            _numberInt = (int) _numberDouble;
        } else if ((_numTypesValid & NR_FLOAT) != 0) {
            if (_numberFloat < MIN_INT_D || _numberFloat > MAX_INT_D) {
                reportOverflowInt();
            }
            _numberInt = (int) _numberFloat;
        } else if ((_numTypesValid & NR_BIGDECIMAL) != 0) {
            if (BD_MIN_INT.compareTo(_numberBigDecimal) > 0 
                || BD_MAX_INT.compareTo(_numberBigDecimal) < 0) {
                reportOverflowInt();
            }
            _numberInt = _numberBigDecimal.intValue();
        } else {
            _throwInternal();
        }
        _numTypesValid |= NR_INT;
    }
    
    protected final void convertNumberToLong() throws IOException
    {
        int v = _numTypesValid;
        if ((v & NR_INT) != 0) {
            _numberLong = (long) _numberInt;
        } else if ((v & NR_BIGINT) != 0) {
            if (BI_MIN_LONG.compareTo(_numberBigInt) > 0 
                    || BI_MAX_LONG.compareTo(_numberBigInt) < 0) {
                reportOverflowLong();
            }
            _numberLong = _numberBigInt.longValue();
        } else if ((v & NR_DOUBLE) != 0) {
            if (_numberDouble < MIN_LONG_D || _numberDouble > MAX_LONG_D) {
                reportOverflowLong();
            }
            _numberLong = (long) _numberDouble;
        } else if ((v & NR_FLOAT) != 0) {
            if (_numberFloat < MIN_LONG_D || _numberFloat > MAX_LONG_D) {
                reportOverflowInt();
            }
            _numberLong = (long) _numberFloat;
        } else if ((v & NR_BIGDECIMAL) != 0) {
            if (BD_MIN_LONG.compareTo(_numberBigDecimal) > 0 
                || BD_MAX_LONG.compareTo(_numberBigDecimal) < 0) {
                reportOverflowLong();
            }
            _numberLong = _numberBigDecimal.longValue();
        } else {
            _throwInternal();
        }
        _numTypesValid |= NR_LONG;
    }
    
    protected final void convertNumberToBigInteger() throws IOException
    {
        if ((_numTypesValid & NR_BIGDECIMAL) != 0) {
            // here it'll just get truncated, no exceptions thrown
            _numberBigInt = _numberBigDecimal.toBigInteger();
        } else if ((_numTypesValid & NR_LONG) != 0) {
            _numberBigInt = BigInteger.valueOf(_numberLong);
        } else if ((_numTypesValid & NR_INT) != 0) {
            _numberBigInt = BigInteger.valueOf(_numberInt);
        } else if ((_numTypesValid & NR_DOUBLE) != 0) {
            _numberBigInt = BigDecimal.valueOf(_numberDouble).toBigInteger();
        } else if ((_numTypesValid & NR_FLOAT) != 0) {
            _numberBigInt = BigDecimal.valueOf(_numberFloat).toBigInteger();
        } else {
            _throwInternal();
        }
        _numTypesValid |= NR_BIGINT;
    }

    protected final void convertNumberToFloat() throws IOException
    {
        // Note: this MUST start with more accurate representations, since we don't know which
        //  value is the original one (others get generated when requested)
        if ((_numTypesValid & NR_BIGDECIMAL) != 0) {
            _numberFloat = _numberBigDecimal.floatValue();
        } else if ((_numTypesValid & NR_BIGINT) != 0) {
            _numberFloat = _numberBigInt.floatValue();
        } else if ((_numTypesValid & NR_DOUBLE) != 0) {
            _numberFloat = (float) _numberDouble;
        } else if ((_numTypesValid & NR_LONG) != 0) {
            _numberFloat = (float) _numberLong;
        } else if ((_numTypesValid & NR_INT) != 0) {
            _numberFloat = (float) _numberInt;
        } else {
            _throwInternal();
        }
        _numTypesValid |= NR_FLOAT;
    }
    
    protected final void convertNumberToDouble() throws IOException
    {
        // Note: this MUST start with more accurate representations, since we don't know which
        //  value is the original one (others get generated when requested)
        if ((_numTypesValid & NR_BIGDECIMAL) != 0) {
            _numberDouble = _numberBigDecimal.doubleValue();
        } else if ((_numTypesValid & NR_FLOAT) != 0) {
            _numberDouble = (double) _numberFloat;
        } else if ((_numTypesValid & NR_BIGINT) != 0) {
            _numberDouble = _numberBigInt.doubleValue();
        } else if ((_numTypesValid & NR_LONG) != 0) {
            _numberDouble = (double) _numberLong;
        } else if ((_numTypesValid & NR_INT) != 0) {
            _numberDouble = (double) _numberInt;
        } else {
            _throwInternal();
        }
        _numTypesValid |= NR_DOUBLE;
    }
    
    protected final void convertNumberToBigDecimal() throws IOException
    {
        // Note: this MUST start with more accurate representations, since we don't know which
        //  value is the original one (others get generated when requested)
        if ((_numTypesValid & (NR_DOUBLE | NR_FLOAT)) != 0) {
            // Let's parse from String representation, to avoid rounding errors that
            //non-decimal floating operations would incur
            _numberBigDecimal = NumberInput.parseBigDecimal(getText());
        } else if ((_numTypesValid & NR_BIGINT) != 0) {
            _numberBigDecimal = new BigDecimal(_numberBigInt);
        } else if ((_numTypesValid & NR_LONG) != 0) {
            _numberBigDecimal = BigDecimal.valueOf(_numberLong);
        } else if ((_numTypesValid & NR_INT) != 0) {
            _numberBigDecimal = BigDecimal.valueOf(_numberInt);
        } else {
            _throwInternal();
        }
        _numTypesValid |= NR_BIGDECIMAL;
    }

    /*
    /**********************************************************
    /* Internal/package methods: other
    /**********************************************************
     */
    
    /**
     * Method called when an EOF is encountered between tokens.
     * If so, it may be a legitimate EOF, but only iff there
     * is no open non-root context.
     */
    @Override
    protected void _handleEOF() throws JsonParseException {
        if (!_parsingContext.inRoot()) {
            String marker = _parsingContext.inArray() ? "Array" : "Object";
            _reportInvalidEOF(String.format(
                    ": expected close marker for %s (start marker at %s)",
                    marker,
                    _parsingContext.getStartLocation(_getSourceReference())),
                    null);
        }
    }

    protected void _reportMismatchedEndMarker(int actCh, char expCh) throws JsonParseException {
        JsonReadContext ctxt = getParsingContext();
        _reportError(String.format(
                "Unexpected close marker '%s': expected '%c' (for %s starting at %s)",
                (char) actCh, expCh, ctxt.typeDesc(), ctxt.getStartLocation(_getSourceReference())));
    }

    /**
     * Helper method used to encapsulate logic of including (or not) of
     * "source reference" when constructing {@link JsonLocation} instances.
     *
     * @since 2.9
     */
    protected Object _getSourceReference() {
        if (isEnabled(StreamReadFeature.INCLUDE_SOURCE_IN_LOCATION)) {
            return _ioContext.getSourceReference();
        }
        return null;
    }
}<|MERGE_RESOLUTION|>--- conflicted
+++ resolved
@@ -258,18 +258,8 @@
 
     /*
     /**********************************************************************
-    /* Extended API
+    /* Capability, config introspection
     /**********************************************************************
-     */
-
-    public final boolean mayContainRawBinary() {
-        return _mayContainRawBinary;
-    }
-    
-    /*                                                                                       
-    /**********************************************************                              
-    /* FormatFeature support                                                                             
-    /**********************************************************                              
      */
 
     @Override
@@ -277,21 +267,16 @@
         return _formatFeatures;
     }
 
-<<<<<<< HEAD
-=======
-    @Override
-    public final JsonParser overrideFormatFeatures(int values, int mask) {
-        _formatFeatures = (_formatFeatures & ~mask) | (values & mask);
-        return this;
-    }
-
-    @Override // since 2.12
+    @Override
     public JacksonFeatureSet<StreamReadCapability> getReadCapabilities() {
         // Defaults are fine
         return DEFAULT_READ_CAPABILITIES;
     }
 
->>>>>>> d0c58e71
+    public final boolean mayContainRawBinary() {
+        return _mayContainRawBinary;
+    }
+
     /*
     /**********************************************************
     /* Abstract methods for sub-classes to provide
