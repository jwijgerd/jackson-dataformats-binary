package com.fasterxml.jackson.dataformat.smile;

import java.io.*;
import java.lang.ref.SoftReference;
import java.math.BigDecimal;
import java.math.BigInteger;
import java.util.Arrays;

import com.fasterxml.jackson.core.*;
import com.fasterxml.jackson.core.io.*;
import com.fasterxml.jackson.core.json.DupDetector;
<<<<<<< HEAD
import com.fasterxml.jackson.core.json.JsonWriteContext;
=======
>>>>>>> 04be0731
import com.fasterxml.jackson.core.base.GeneratorBase;

import static com.fasterxml.jackson.dataformat.smile.SmileConstants.*;

/**
 * {@link JsonGenerator} implementation for Smile-encoded content
 * (see <a href="http://wiki.fasterxml.com/SmileFormatSpec">Smile Format Specification</a>)
 */
public class SmileGenerator
    extends GeneratorBase
{
    /**
     * Enumeration that defines all togglable features for Smile generators.
     */
    public enum Feature
        implements FormatFeature
    {
        /**
         * Whether to write 4-byte header sequence when starting output or not.
         * If disabled, no header is written; this may be useful in embedded cases
         * where context is enough to know that content is encoded using this format.
         * Note, however, that omitting header means that default settings for
         * shared names/string values can not be changed.
         *<p>
         * Default setting is true, meaning that header will be written.
         */
        WRITE_HEADER(true),

        /**
         * Whether write byte marker that signifies end of logical content segment
         * ({@link SmileConstants#BYTE_MARKER_END_OF_CONTENT}) when
         * {@link #close} is called or not. This can be useful when outputting
         * multiple adjacent logical content segments (documents) into single
         * physical output unit (file).
         *<p>
         * Default setting is false meaning that such marker is not written.
         */
        WRITE_END_MARKER(false),
        
        /**
         * Whether to use simple 7-bit per byte encoding for binary content when output.
         * This is necessary ensure that byte 0xFF will never be included in content output.
         * For other data types this limitation is handled automatically. This setting is enabled
         * by default, however, overhead for binary data (14% size expansion, processing overhead)
         * is non-negligible. If no binary data is output, feature has no effect.
         *<p>
         * Default setting is true, indicating that binary data is quoted as 7-bit bytes
         * instead of written raw.
         */
        ENCODE_BINARY_AS_7BIT(true),

        /**
         * Whether generator should check if it can "share" field names during generating
         * content or not. If enabled, can replace repeating field names with back references,
         * which are more compact and should faster to decode. Downside is that there is some
         * overhead for writing (need to track existing values, check), as well as decoding.
         *<p>
         * Since field names tend to repeat quite often, this setting is enabled by default.
         */
        CHECK_SHARED_NAMES(true),

        /**
         * Whether generator should check if it can "share" short (at most 64 bytes encoded)
         * String value during generating
         * content or not. If enabled, can replace repeating Short String values with back references,
         * which are more compact and should faster to decode. Downside is that there is some
         * overhead for writing (need to track existing values, check), as well as decoding.
         *<p>
         * Since efficiency of this option depends a lot on type of content being produced,
         * this option is disabled by default, and should only be enabled if it is likely that
         * same values repeat relatively often.
         */
        CHECK_SHARED_STRING_VALUES(false)
        ;

        protected final boolean _defaultState;
        protected final int _mask;
        
        /**
         * Method that calculates bit set (flags) of all features that
         * are enabled by default.
         */
        public static int collectDefaults()
        {
            int flags = 0;
            for (Feature f : values()) {
                if (f.enabledByDefault()) {
                    flags |= f.getMask();
                }
            }
            return flags;
        }
        
        private Feature(boolean defaultState) {
            _defaultState = defaultState;
            _mask = (1 << ordinal());
        }

        @Override public boolean enabledByDefault() { return _defaultState; }
        @Override public int getMask() { return _mask; }
        @Override public boolean enabledIn(int flags) { return (flags & _mask) != 0; }    
    }

    /**
     * Helper class used for keeping track of possibly shareable String
     * references (for field names and/or short String values)
     */
    protected final static class SharedStringNode
    {
        public final String value;
        public final int index;
        public SharedStringNode next;
        
        public SharedStringNode(String value, int index, SharedStringNode next)
        {
            this.value = value;
            this.index = index;
            this.next = next;
        }
    }
    
    /**
     * To simplify certain operations, we require output buffer length
     * to allow outputting of contiguous 256 character UTF-8 encoded String
     * value. Length of the longest UTF-8 code point (from Java char) is 3 bytes,
     * and we need both initial token byte and single-byte end marker
     * so we get following value.
     *<p>
     * Note: actually we could live with shorter one; absolute minimum would
     * be for encoding 64-character Strings.
     */
    private final static int MIN_BUFFER_LENGTH = (3 * 256) + 2;

    protected final static byte TOKEN_BYTE_LONG_STRING_ASCII = TOKEN_MISC_LONG_TEXT_ASCII;

    protected final static byte TOKEN_BYTE_INT_32 =  (byte) (SmileConstants.TOKEN_PREFIX_INTEGER + TOKEN_MISC_INTEGER_32);
    protected final static byte TOKEN_BYTE_INT_64 =  (byte) (SmileConstants.TOKEN_PREFIX_INTEGER + TOKEN_MISC_INTEGER_64);
    protected final static byte TOKEN_BYTE_BIG_INTEGER =  (byte) (SmileConstants.TOKEN_PREFIX_INTEGER + TOKEN_MISC_INTEGER_BIG);

    protected final static byte TOKEN_BYTE_FLOAT_32 =  (byte) (SmileConstants.TOKEN_PREFIX_FP | TOKEN_MISC_FLOAT_32);
    protected final static byte TOKEN_BYTE_FLOAT_64 =  (byte) (SmileConstants.TOKEN_PREFIX_FP | TOKEN_MISC_FLOAT_64);
    protected final static byte TOKEN_BYTE_BIG_DECIMAL =  (byte) (SmileConstants.TOKEN_PREFIX_FP | TOKEN_MISC_FLOAT_BIG);

    protected final static long MIN_INT_AS_LONG = (long) Integer.MIN_VALUE;
    protected final static long MAX_INT_AS_LONG = (long) Integer.MAX_VALUE;

    /*
    /**********************************************************************
    /* Configuration
    /**********************************************************************
     */

    final protected IOContext _ioContext;

    final protected OutputStream _out;

    /**
     * Bit flag composed of bits that indicate which
     * {@link com.fasterxml.jackson.dataformat.smile.SmileGenerator.Feature}s
     * are enabled.
     */
    protected int _formatFeatures;

    /**
     * Helper object used for low-level recycling of Smile-generator
     * specific buffers.
     */
    final protected SmileBufferRecycler<SharedStringNode> _smileBufferRecycler;
    
    /*
<<<<<<< HEAD
    /**********************************************************************
    /* Output state
    /**********************************************************************
     */

    /**
     * Object that keeps track of the current contextual state of the generator.
     */
    protected JsonWriteContext _tokenWriteContext;

    /*
    /**********************************************************************
=======
    /**********************************************************
    /* Output state
    /**********************************************************
     */

    /**
     * @since 2.10
     */
    protected SmileWriteContext _smileContext;

    /*
    /**********************************************************
>>>>>>> 04be0731
    /* Output buffering
    /**********************************************************************
     */

    /**
     * Intermediate buffer in which contents are buffered before
     * being written using {@link #_out}.
     */
    protected byte[] _outputBuffer;

    /**
     * Pointer to the next available byte in {@link #_outputBuffer}
     */
    protected int _outputTail = 0;

    /**
     * Offset to index after the last valid index in {@link #_outputBuffer}.
     * Typically same as length of the buffer.
     */
    protected final int _outputEnd;

    /**
     * Let's keep track of how many bytes have been output, may prove useful
     * when debugging. This does <b>not</b> include bytes buffered in
     * the output buffer, just bytes that have been written using underlying
     * stream writer.
     */
    protected int _bytesWritten;
    
    /*
    /**********************************************************************
    /* Shared String detection
    /**********************************************************************
     */

    /**
     * Raw data structure used for checking whether field name to
     * write can be output using back reference or not.
     */
    protected SharedStringNode[] _seenNames;

    /**
     * Number of entries in {@link #_seenNames}; -1 if no shared name
     * detection is enabled
     */
    protected int _seenNameCount;

    /**
     * Raw data structure used for checking whether String value to
     * write can be output using back reference or not.
     */
    protected SharedStringNode[] _seenStringValues;

    /**
     * Number of entries in {@link #_seenStringValues}; -1 if no shared text value
     * detection is enabled
     */
    protected int _seenStringValueCount;

    /**
     * Flag that indicates whether the output buffer is recycable (and
     * needs to be returned to recycler once we are done) or not.
     */
    protected boolean _bufferRecyclable;

    /*
    /**********************************************************************
    /* Thread-local recycling
    /**********************************************************************
     */
    
    /**
     * This <code>ThreadLocal</code> contains a {@link java.lang.ref.SoftReference}
     * to a buffer recycler used to provide a low-cost
     * buffer recycling for Smile-specific buffers.
     */
    final protected static ThreadLocal<SoftReference<SmileBufferRecycler<SharedStringNode>>> _smileRecyclerRef
        = new ThreadLocal<SoftReference<SmileBufferRecycler<SharedStringNode>>>();

    /*
    /**********************************************************************
    /* Life-cycle
    /**********************************************************************
     */
    
<<<<<<< HEAD
    public SmileGenerator(ObjectWriteContext writeCtxt, IOContext ioCtxt,
            int streamWriteFeatures, int smileFeatures,
            OutputStream out)
    {
        super(writeCtxt, streamWriteFeatures);
=======
    public SmileGenerator(IOContext ctxt, int stdFeatures, int smileFeatures,
            ObjectCodec codec, OutputStream out)
    {
        super(stdFeatures, codec, /*WriteContext*/ null);
        DupDetector dups = JsonGenerator.Feature.STRICT_DUPLICATE_DETECTION.enabledIn(stdFeatures)
                ? DupDetector.rootDetector(this)
                : null;
                // NOTE: we passed `null` for default write context
        _smileContext = SmileWriteContext.createRootContext(dups);
>>>>>>> 04be0731
        _formatFeatures = smileFeatures;
        _ioContext = ioCtxt;
        final DupDetector dups = StreamWriteFeature.STRICT_DUPLICATE_DETECTION.enabledIn(streamWriteFeatures)
                ? DupDetector.rootDetector(this) : null;
        _tokenWriteContext = JsonWriteContext.createRootContext(dups);
        _smileBufferRecycler = _smileBufferRecycler();
        _out = out;
        _bufferRecyclable = true;
        _outputBuffer = ioCtxt.allocWriteEncodingBuffer();
        _outputEnd = _outputBuffer.length;
        // let's just sanity check to prevent nasty odd errors
        if (_outputEnd < MIN_BUFFER_LENGTH) {
            throw new IllegalStateException(String.format(
                    "Internal encoding buffer length (%d) too short, must be at least %d", 
                    _outputEnd, MIN_BUFFER_LENGTH));
        }
        if (!Feature.CHECK_SHARED_NAMES.enabledIn(smileFeatures)) {
            _seenNames = null;
            _seenNameCount = -1;
        } else {
            _seenNames = _smileBufferRecycler.allocSeenNamesBuffer();
            if (_seenNames == null) {
                _seenNames = new SharedStringNode[SmileBufferRecycler.DEFAULT_NAME_BUFFER_LENGTH];
            }
            _seenNameCount = 0;
        }

        if (!Feature.CHECK_SHARED_STRING_VALUES.enabledIn(smileFeatures)) {
            _seenStringValues = null;
            _seenStringValueCount = -1;
        } else {
            _seenStringValues = _smileBufferRecycler.allocSeenStringValuesBuffer();
            if (_seenStringValues == null) {
                _seenStringValues = new SharedStringNode[SmileBufferRecycler.DEFAULT_STRING_VALUE_BUFFER_LENGTH];
            }
            _seenStringValueCount = 0;
        }
    }

<<<<<<< HEAD
    public SmileGenerator(ObjectWriteContext writeCtxt, IOContext ioCtxt,
            int streamWriteFeatures, int smileFeatures,
            OutputStream out, byte[] outputBuffer, int offset,
            boolean bufferRecyclable)
    {
        super(writeCtxt, streamWriteFeatures);
=======
    public SmileGenerator(IOContext ctxt, int stdFeatures, int smileFeatures,
            ObjectCodec codec, OutputStream out, byte[] outputBuffer, int offset,
            boolean bufferRecyclable)
    {
        super(stdFeatures, codec, null);
        DupDetector dups = JsonGenerator.Feature.STRICT_DUPLICATE_DETECTION.enabledIn(stdFeatures)
                ? DupDetector.rootDetector(this)
                : null;
                // NOTE: we passed `null` for default write context
        _smileContext = SmileWriteContext.createRootContext(dups);
>>>>>>> 04be0731
        _formatFeatures = smileFeatures;
        _ioContext = ioCtxt;
        final DupDetector dups = StreamWriteFeature.STRICT_DUPLICATE_DETECTION.enabledIn(streamWriteFeatures)
                ? DupDetector.rootDetector(this) : null;
        _tokenWriteContext = JsonWriteContext.createRootContext(dups);
        _smileBufferRecycler = _smileBufferRecycler();
        _out = out;
        _bufferRecyclable = bufferRecyclable;
        _outputTail = offset;
        _outputBuffer = outputBuffer;
        _outputEnd = _outputBuffer.length;
        // let's just sanity check to prevent nasty odd errors
        if (_outputEnd < MIN_BUFFER_LENGTH) {
            throw new IllegalStateException(String.format(
                    "Internal encoding buffer length (%d) too short, must be at least %d", 
                    _outputEnd, MIN_BUFFER_LENGTH));
        }
        if (!Feature.CHECK_SHARED_NAMES.enabledIn(smileFeatures)) {
            _seenNames = null;
            _seenNameCount = -1;
        } else {
            _seenNames = _smileBufferRecycler.allocSeenNamesBuffer();
            if (_seenNames == null) {
                _seenNames = new SharedStringNode[SmileBufferRecycler.DEFAULT_NAME_BUFFER_LENGTH];
            }
            _seenNameCount = 0;
        }

        if (!Feature.CHECK_SHARED_STRING_VALUES.enabledIn(smileFeatures)) {
            _seenStringValues = null;
            _seenStringValueCount = -1;
        } else {
            _seenStringValues = _smileBufferRecycler.allocSeenStringValuesBuffer();
            if (_seenStringValues == null) {
                _seenStringValues = new SharedStringNode[SmileBufferRecycler.DEFAULT_STRING_VALUE_BUFFER_LENGTH];
            }
            _seenStringValueCount = 0;
        }
    }

    /**
     * Method that can be called to explicitly write Smile document header.
     * Note that usually you do not need to call this for first document to output, 
     * but rather only if you intend to write multiple root-level documents
     * with same generator (and even in that case this is optional thing to do).
     * As a result usually only {@link SmileFactory} calls this method.
     */
    public void writeHeader() throws IOException
    {
        int last = HEADER_BYTE_4;
        if (Feature.CHECK_SHARED_NAMES.enabledIn(_formatFeatures)) {
            last |= SmileConstants.HEADER_BIT_HAS_SHARED_NAMES;
        }
        if (Feature.CHECK_SHARED_STRING_VALUES.enabledIn(_formatFeatures)) {
            last |= SmileConstants.HEADER_BIT_HAS_SHARED_STRING_VALUES;
        }
        if (!Feature.ENCODE_BINARY_AS_7BIT.enabledIn(_formatFeatures)) {
            last |= SmileConstants.HEADER_BIT_HAS_RAW_BINARY;
        }
        _writeBytes(HEADER_BYTE_1, HEADER_BYTE_2, HEADER_BYTE_3, (byte) last);
    }

    protected final static SmileBufferRecycler<SharedStringNode> _smileBufferRecycler()
    {
        SoftReference<SmileBufferRecycler<SharedStringNode>> ref = _smileRecyclerRef.get();
        SmileBufferRecycler<SharedStringNode> br = (ref == null) ? null : ref.get();

        if (br == null) {
            br = new SmileBufferRecycler<SharedStringNode>();
            _smileRecyclerRef.set(new SoftReference<SmileBufferRecycler<SharedStringNode>>(br));
        }
        return br;
    }

    /*                                                                                       
    /**********************************************************************
    /* Versioned                                                                             
    /**********************************************************************
     */

    @Override
    public Version version() {
        return PackageVersion.VERSION;
    }

    /*
    /**********************************************************************
    /* Overridden output state handling methods
    /**********************************************************************
     */
    
    @Override
    public final TokenStreamContext getOutputContext() { return _tokenWriteContext; }

    @Override
    public final Object getCurrentValue() {
        return _tokenWriteContext.getCurrentValue();
    }

    @Override
    public final void setCurrentValue(Object v) {
        _tokenWriteContext.setCurrentValue(v);
    }
    
    /*
    /**********************************************************************
    /* Capability introspection
    /**********************************************************************
     */

    @Override
    public boolean canWriteBinaryNatively() {
        return true;
    }

    /*
    /**********************************************************
    /* Overridden methods, configuration
    /**********************************************************
     */

    @Override
    public Object getOutputTarget() {
        return _out;
    }

    @Override
    public int getOutputBuffered() {
        return _outputTail;
    }

//  public JsonParser overrideStdFeatures(int values, int mask)

    @Override
    public int formatWriteFeatures() {
        return _formatFeatures;
    }

    /*
<<<<<<< HEAD
    /**********************************************************************
=======
    /**********************************************************
    /* Overridden methods, output context (and related)
    /**********************************************************
     */

    @Override
    public Object getCurrentValue() {
        return _smileContext.getCurrentValue();
    }

    @Override
    public void setCurrentValue(Object v) {
        _smileContext.setCurrentValue(v);
    }

    @Override
    public JsonStreamContext getOutputContext() {
        return _smileContext;
    }

    /*
    /**********************************************************
>>>>>>> 04be0731
    /* Overridden methods, write methods
    /**********************************************************************
     */

    /* And then methods overridden to make final, streamline some
     * aspects...
     */

    @Override
    public final void writeFieldName(String name)  throws IOException
    {
<<<<<<< HEAD
        if (_tokenWriteContext.writeFieldName(name) == JsonWriteContext.STATUS_EXPECT_VALUE) {
=======
        if (!_smileContext.writeFieldName(name)) {
>>>>>>> 04be0731
            _reportError("Can not write a field name, expecting a value");
        }
        _writeFieldName(name);
    }

    @Override
    public final void writeFieldName(SerializableString name)
        throws IOException
    {
        // Object is a value, need to verify it's allowed
<<<<<<< HEAD
        if (_tokenWriteContext.writeFieldName(name.getValue()) == JsonWriteContext.STATUS_EXPECT_VALUE) {
=======
        if (!_smileContext.writeFieldName(name.getValue())) {
>>>>>>> 04be0731
            _reportError("Can not write a field name, expecting a value");
        }
        _writeFieldName(name);
    }

    @Override
    public final void writeStringField(String fieldName, String value)
        throws IOException
    {
<<<<<<< HEAD
        if (_tokenWriteContext.writeFieldName(fieldName) == JsonWriteContext.STATUS_EXPECT_VALUE) {
=======
        if (!_smileContext.writeFieldName(fieldName)) {
>>>>>>> 04be0731
            _reportError("Can not write a field name, expecting a value");
        }
        _writeFieldName(fieldName);
        writeString(value);
    }
    
    /*
    /**********************************************************************
    /* Extended API, configuration
    /**********************************************************************
     */

    public SmileGenerator enable(Feature f) {
        _formatFeatures |= f.getMask();
        return this;
    }

    public SmileGenerator disable(Feature f) {
        _formatFeatures &= ~f.getMask();
        return this;
    }

    public final boolean isEnabled(Feature f) {
        return (_formatFeatures & f.getMask()) != 0;
    }

    public SmileGenerator configure(Feature f, boolean state) {
        if (state) {
            enable(f);
        } else {
            disable(f);
        }
        return this;
    }

    /*
    /**********************************************************************
    /* Extended API, other
    /**********************************************************************
     */

    /**
     * Method for directly inserting specified byte in output at
     * current position.
     *<p>
     * NOTE: only use this method if you really know what you are doing.
     */
    public void writeRaw(byte b) throws IOException
    {
        /* 08-Jan-2014, tatu: Should we just rather throw an exception? For now,
         *   allow... maybe have a feature to cause an exception.
         */
        _writeByte(b);
    }

    /**
     * Method for directly inserting specified bytes in output at
     * current position.
     *<p>
     * NOTE: only use this method if you really know what you are doing.
     */
    public void writeBytes(byte[] data, int offset, int len) throws IOException
    {
        _writeBytes(data, offset, len);
    }

    /*
    /**********************************************************************
    /* Output method implementations, structural
    /**********************************************************************
     */

    @Override
    public final void writeStartArray() throws IOException
    {
        _verifyValueWrite("start an array");
<<<<<<< HEAD
        _tokenWriteContext = _tokenWriteContext.createChildArrayContext();
=======
        _smileContext = _smileContext.createChildArrayContext();
>>>>>>> 04be0731
        _writeByte(TOKEN_LITERAL_START_ARRAY);
    }

    @Override
    public final void writeStartArray(int size) throws IOException
    {
        _verifyValueWrite("start an array");
<<<<<<< HEAD
        _tokenWriteContext = _tokenWriteContext.createChildArrayContext();
        _writeByte(TOKEN_LITERAL_START_ARRAY);
    }

    @Override
    public final void writeStartArray(Object forValue, int size) throws IOException
    {
        _verifyValueWrite("start an array");
        _tokenWriteContext = _tokenWriteContext.createChildArrayContext(forValue);
=======
        _smileContext = _smileContext.createChildArrayContext();
>>>>>>> 04be0731
        _writeByte(TOKEN_LITERAL_START_ARRAY);
    }

    @Override
    public final void writeEndArray() throws IOException
    {
<<<<<<< HEAD
        if (!_tokenWriteContext.inArray()) {
            _reportError("Current context not Array but "+_tokenWriteContext.typeDesc());
        }
        _writeByte(TOKEN_LITERAL_END_ARRAY);
        _tokenWriteContext = _tokenWriteContext.getParent();
=======
        if (!_smileContext.inArray()) {
            _reportError("Current context not Array but "+_smileContext.typeDesc());
        }
        _writeByte(TOKEN_LITERAL_END_ARRAY);
        _smileContext = _smileContext.getParent();
>>>>>>> 04be0731
    }

    @Override
    public final void writeStartObject() throws IOException
    {
        _verifyValueWrite("start an object");
<<<<<<< HEAD
        _tokenWriteContext = _tokenWriteContext.createChildObjectContext();
=======
        _smileContext = _smileContext.createChildObjectContext(null);
>>>>>>> 04be0731
        _writeByte(TOKEN_LITERAL_START_OBJECT);
    }

    @Override
    public final void writeStartObject(Object forValue) throws IOException
    {
        _verifyValueWrite("start an object");
<<<<<<< HEAD
        JsonWriteContext ctxt = _tokenWriteContext.createChildObjectContext(forValue);
        _tokenWriteContext = ctxt;
=======
        SmileWriteContext ctxt = _smileContext.createChildObjectContext(forValue);
        _smileContext = ctxt;
>>>>>>> 04be0731
        _writeByte(TOKEN_LITERAL_START_OBJECT);
    }
    
    @Override
    public final void writeEndObject() throws IOException
    {
<<<<<<< HEAD
        if (!_tokenWriteContext.inObject()) {
            _reportError("Current context not Object but "+_tokenWriteContext.typeDesc());
        }
        _tokenWriteContext = _tokenWriteContext.getParent();
=======
        if (!_smileContext.inObject()) {
            _reportError("Current context not Object but "+_smileContext.typeDesc());
        }
        _smileContext = _smileContext.getParent();
>>>>>>> 04be0731
        _writeByte(TOKEN_LITERAL_END_OBJECT);
    }

    @Override // since 2.8
    public void writeArray(int[] array, int offset, int length)
        throws IOException
    {
        _verifyOffsets(array.length, offset, length);
        // short-cut, do not create child array context etc
        _verifyValueWrite("write int array");

        _writeByte(TOKEN_LITERAL_START_ARRAY);
        int ptr = _outputTail;
        final int outputEnd = _outputEnd;
        for (int i = offset, end = offset+length; i < end; ++i) {
            // TODO: optimize boundary checks for common case
            if ((ptr + 6) >= outputEnd) { // at most 6 bytes per element
                _outputTail = ptr;
                _flushBuffer();
                ptr = _outputTail;
            }
            ptr = _writeNumberNoChecks(ptr, array[i]);
        }
        _outputTail = ptr;
        _writeByte(TOKEN_LITERAL_END_ARRAY);
    }

    @Override // since 2.8
    public void writeArray(long[] array, int offset, int length)
        throws IOException
    {
        _verifyOffsets(array.length, offset, length);
        // short-cut, do not create child array context etc
        _verifyValueWrite("write int array");

        _writeByte(TOKEN_LITERAL_START_ARRAY);
        int ptr = _outputTail;
        final int outputEnd = _outputEnd;
        for (int i = offset, end = offset+length; i < end; ++i) {
            if ((ptr + 11) >= outputEnd) { // at most 11 bytes per element
                _outputTail = ptr;
                _flushBuffer();
                ptr = _outputTail;
            }
            ptr = _writeNumberNoChecks(ptr, array[i]);
        }
        _outputTail = ptr;
        _writeByte(TOKEN_LITERAL_END_ARRAY);
    }

    @Override // since 2.8
    public void writeArray(double[] array, int offset, int length)
        throws IOException
    {
        _verifyOffsets(array.length, offset, length);
        // short-cut, do not create child array context etc
        _verifyValueWrite("write int array");

        _writeByte(TOKEN_LITERAL_START_ARRAY);
        int ptr = _outputTail;
        final int outputEnd = _outputEnd;
        for (int i = offset, end = offset+length; i < end; ++i) {
            if ((ptr + 10) >= outputEnd) { // at most 11 bytes per element
                _outputTail = ptr;
                _flushBuffer();
                ptr = _outputTail;
            }
            ptr = _writeNumberNoChecks(ptr, array[i]);
        }
        _outputTail = ptr;
        _writeByte(TOKEN_LITERAL_END_ARRAY);
    }
    
    private final void _writeFieldName(String name) throws IOException
    {
        int len = name.length();
        if (len == 0) {
            _writeByte(TOKEN_KEY_EMPTY_STRING);
            return;
        }
        // First: is it something we can share?
        if (_seenNameCount >= 0) {
            int ix = _findSeenName(name);
            if (ix >= 0) {
                _writeSharedNameReference(ix);
                return;
            }
        }
        if (len > MAX_SHORT_NAME_ANY_BYTES) { // can not be a 'short' String; off-line (rare case)
            _writeNonShortFieldName(name, len);
            return;
        }

        // first: ensure we have enough space
        if ((_outputTail + MIN_BUFFER_FOR_POSSIBLE_SHORT_STRING) >= _outputEnd) {
            _flushBuffer();
        }
        // then let's copy String chars to char buffer, faster than using getChar (measured, profiled)
        int origOffset = _outputTail;
        ++_outputTail; // to reserve space for type token
        int byteLen = _shortUTF8Encode(name, 0, len);
        byte typeToken;
        
        // ASCII?
        if (byteLen == len) {
            if (byteLen <= MAX_SHORT_NAME_ASCII_BYTES) { // yes, is short indeed
                typeToken = (byte) ((TOKEN_PREFIX_KEY_ASCII - 1) + byteLen);
            } else { // longer albeit ASCII
                typeToken = TOKEN_KEY_LONG_STRING;
                // and we will need String end marker byte
                _outputBuffer[_outputTail++] = BYTE_MARKER_END_OF_STRING;
            }
        } else { // not all ASCII
            if (byteLen <= MAX_SHORT_NAME_UNICODE_BYTES) { // yes, is short indeed
                // note: since 2 is smaller allowed length, offset differs from one used for
                typeToken = (byte) ((TOKEN_PREFIX_KEY_UNICODE - 2) + byteLen);
            } else { // nope, longer non-ASCII Strings
                typeToken = TOKEN_KEY_LONG_STRING;
                // and we will need String end marker byte
                _outputBuffer[_outputTail++] = BYTE_MARKER_END_OF_STRING;
            }
        }
        // and then sneak in type token now that know the details
        _outputBuffer[origOffset] = typeToken;
        // Also, keep track if we can use back-references (shared names)
        if (_seenNameCount >= 0) {
            _addSeenName(name);
        }
    }

    private final void _writeNonShortFieldName(final String name, final int len) throws IOException
    {
        _writeByte(TOKEN_KEY_LONG_STRING);
        // can we still make a temp copy?
        // but will encoded version fit in buffer?
        int maxLen = len + len + len;
        if (maxLen <= _outputBuffer.length) { // yes indeed
            if ((_outputTail + maxLen) >= _outputEnd) {
                _flushBuffer();
            }
             _shortUTF8Encode(name, 0, len);
        } else { // nope, need bit slower variant
            _mediumUTF8Encode(name, 0, len);
        }
        if (_seenNameCount >= 0) {
            _addSeenName(name);
        }
        if (_outputTail >= _outputEnd) {
            _flushBuffer();
        }
        _outputBuffer[_outputTail++] = BYTE_MARKER_END_OF_STRING;                
    }
    
    protected final void _writeFieldName(SerializableString name) throws IOException
    {
        final int charLen = name.charLength();
        if (charLen == 0) {
            _writeByte(TOKEN_KEY_EMPTY_STRING);
            return;
        }
        // Then: is it something we can share?
        if (_seenNameCount >= 0) {
            int ix = _findSeenName(name.getValue());
            if (ix >= 0) {
                _writeSharedNameReference(ix);
                return;
            }
        }
        final byte[] bytes = name.asUnquotedUTF8();
        final int byteLen = bytes.length;
        if (byteLen != charLen) {
            _writeFieldNameUnicode(name, bytes);
            return;
        }
        // Common case: short ASCII name that fits in buffer as is
        if (byteLen <= MAX_SHORT_NAME_ASCII_BYTES) {
            // output buffer is bigger than what we need, always, so
            if ((_outputTail + byteLen) >= _outputEnd) { // need marker byte and actual bytes
                _flushBuffer();
            }
            _outputBuffer[_outputTail++] = (byte) ((TOKEN_PREFIX_KEY_ASCII - 1) + byteLen);
            System.arraycopy(bytes, 0, _outputBuffer, _outputTail, byteLen);
            _outputTail += byteLen;
        } else {
            _writeLongAsciiFieldName(bytes);
        }
        // Also, keep track if we can use back-references (shared names)
        if (_seenNameCount >= 0) {
            _addSeenName(name.getValue());
        }
    }

    private final void _writeLongAsciiFieldName(byte[] bytes)
        throws IOException
    {
        final int byteLen = bytes.length;
        if (_outputTail >= _outputEnd) {
            _flushBuffer();
        }
        _outputBuffer[_outputTail++] = TOKEN_KEY_LONG_STRING;
        // Ok. Enough room?
        if ((_outputTail + byteLen + 1) < _outputEnd) {
            System.arraycopy(bytes, 0, _outputBuffer, _outputTail, byteLen);
            _outputTail += byteLen;
        } else {
            _flushBuffer();
            // either way, do intermediate copy if name is relatively short
            // Need to copy?
            if (byteLen < MIN_BUFFER_LENGTH) {
                System.arraycopy(bytes, 0, _outputBuffer, _outputTail, byteLen);
                _outputTail += byteLen;
            } else {
                // otherwise, just write as is
                if (_outputTail > 0) {
                    _flushBuffer();
                }
                _out.write(bytes, 0, byteLen);
            }
        }
        _outputBuffer[_outputTail++] = BYTE_MARKER_END_OF_STRING;
    }

    protected final void _writeFieldNameUnicode(SerializableString name, byte[] bytes)
        throws IOException
    {
        final int byteLen = bytes.length;

        // Common case: short Unicode name that fits in output buffer
        if (byteLen <= MAX_SHORT_NAME_UNICODE_BYTES) {
            if ((_outputTail + byteLen) >= _outputEnd) { // need marker byte and actual bytes
                _flushBuffer();
            }
            // note: since 2 is smaller allowed length, offset differs from one used for
            _outputBuffer[_outputTail++] = (byte) ((TOKEN_PREFIX_KEY_UNICODE - 2) + byteLen);

            System.arraycopy(bytes, 0, _outputBuffer, _outputTail, byteLen);
            _outputTail += byteLen;
            // Also, keep track if we can use back-references (shared names)
            if (_seenNameCount >= 0) {
                _addSeenName(name.getValue());
            }
            return;
        }
        if (_outputTail >= _outputEnd) {
            _flushBuffer();
        }
        _outputBuffer[_outputTail++] = TOKEN_KEY_LONG_STRING;
        // Ok. Enough room?
        if ((_outputTail + byteLen + 1) < _outputEnd) {
            System.arraycopy(bytes, 0, _outputBuffer, _outputTail, byteLen);
            _outputTail += byteLen;
        } else {
            _flushBuffer();
            // either way, do intermediate copy if name is relatively short
            // Need to copy?
            if (byteLen < MIN_BUFFER_LENGTH) {
                System.arraycopy(bytes, 0, _outputBuffer, _outputTail, byteLen);
                _outputTail += byteLen;
            } else {
                // otherwise, just write as is
                if (_outputTail > 0) {
                    _flushBuffer();
                }
                _out.write(bytes, 0, byteLen);
            }
        }
        _outputBuffer[_outputTail++] = BYTE_MARKER_END_OF_STRING;
        // Also, keep track if we can use back-references (shared names)
        if (_seenNameCount >= 0) {
            _addSeenName(name.getValue());
        }
    }

    private final void _writeSharedNameReference(int ix)
        throws IOException
    {
        // 03-Mar-2011, tatu: Related to [JACKSON-525], let's add a sanity check here
        if (ix >= _seenNameCount) {
            throw new IllegalArgumentException("Internal error: trying to write shared name with index "+ix
                    +"; but have only seen "+_seenNameCount+" so far!");
        }
        if (ix < 64) {
            _writeByte((byte) (TOKEN_PREFIX_KEY_SHARED_SHORT + ix));
        } else {
            _writeBytes(((byte) (TOKEN_PREFIX_KEY_SHARED_LONG + (ix >> 8))), (byte) ix);
        } 
    }    
    
    /*
    /**********************************************************************
    /* Output method implementations, textual
    /**********************************************************************
     */

    @Override
    public void writeString(String text) throws IOException
    {
        if (text == null) {
            writeNull();
            return;
        }
        _verifyValueWrite("write String value");
        int len = text.length();
        if (len == 0) {
            _writeByte(TOKEN_LITERAL_EMPTY_STRING);
            return;
        }
        // Longer string handling off-lined
        if (len > MAX_SHARED_STRING_LENGTH_BYTES) {
            _writeNonSharedString(text, len);
            return;
        }
        // Then: is it something we can share?
        if (_seenStringValueCount >= 0) {
            int ix = _findSeenStringValue(text);
            if (ix >= 0) {
                _writeSharedStringValueReference(ix);
                return;
            }
        }
            
        // possibly short string (but not necessarily)
        // first: ensure we have enough space
        if ((_outputTail + MIN_BUFFER_FOR_POSSIBLE_SHORT_STRING) >= _outputEnd) {
            _flushBuffer();
        }
        // then let's copy String chars to char buffer, faster than using getChar (measured, profiled)
        int origOffset = _outputTail;
        ++_outputTail; // to leave room for type token
        int byteLen = _shortUTF8Encode(text, 0, len);
        if (byteLen <= MAX_SHORT_VALUE_STRING_BYTES) { // yes, is short indeed
            // plus keep reference, if it could be shared:
            if (_seenStringValueCount >= 0) {
                _addSeenStringValue(text);
            }
            if (byteLen == len) { // and all ASCII
                _outputBuffer[origOffset] = (byte) ((TOKEN_PREFIX_TINY_ASCII - 1) + byteLen);
            } else { // not just ASCII
                // note: since length 1 can not be used here, value range is offset by 2, not 1
                _outputBuffer[origOffset] = (byte) ((TOKEN_PREFIX_TINY_UNICODE - 2) +  byteLen);
            }
        } else { // nope, longer String 
            _outputBuffer[origOffset] = (byteLen == len) ? TOKEN_BYTE_LONG_STRING_ASCII
                    : SmileConstants.TOKEN_MISC_LONG_TEXT_UNICODE;
            // and we will need String end marker byte
            _outputBuffer[_outputTail++] = BYTE_MARKER_END_OF_STRING;
        }
    }

    private final void _writeSharedStringValueReference(int ix) throws IOException
    {
        // 03-Mar-2011, tatu: Related to [JACKSON-525], let's add a sanity check here
        if (ix >= _seenStringValueCount) {
            throw new IllegalArgumentException("Internal error: trying to write shared String value with index "+ix
                    +"; but have only seen "+_seenStringValueCount+" so far!");
        }
        if (ix < 31) { // add 1, as byte 0 is omitted
            _writeByte((byte) (TOKEN_PREFIX_SHARED_STRING_SHORT + 1 + ix));
        } else {
            _writeBytes(((byte) (TOKEN_PREFIX_SHARED_STRING_LONG + (ix >> 8))), (byte) ix);
        }
    }    
    
    /**
     * Helper method called to handle cases where String value to write is known
     * to be long enough not to be shareable.
     */
    private final void _writeNonSharedString(final String text, final int len) throws IOException
    {
        // Expansion can be 3x for Unicode; and then there's type byte and end marker, so:
        int maxLen = len + len + len + 2;
        // Next: does it always fit within output buffer?
        if (maxLen > _outputBuffer.length) { // nope
            // can't rewrite type buffer, so can't speculate it might be all-ASCII
            _writeByte(SmileConstants.TOKEN_MISC_LONG_TEXT_UNICODE);
            _mediumUTF8Encode(text, 0, len);
            _writeByte(BYTE_MARKER_END_OF_STRING);
            return;
        }
        
        if ((_outputTail + maxLen) >= _outputEnd) {
            _flushBuffer();
        }
        int origOffset = _outputTail;
        // can't say for sure if it's ASCII or Unicode, so:
        _writeByte(TOKEN_BYTE_LONG_STRING_ASCII);
        int byteLen = _shortUTF8Encode(text, 0, len);
        // If not ASCII, fix type:
        if (byteLen > len) {
            _outputBuffer[origOffset] = SmileConstants.TOKEN_MISC_LONG_TEXT_UNICODE;
        }
        _outputBuffer[_outputTail++] = BYTE_MARKER_END_OF_STRING;                
    }
    
    @Override
    public void writeString(char[] text, int offset, int len) throws IOException
    {
        // Shared strings are tricky; easiest to just construct String, call the other method
        if (len <= MAX_SHARED_STRING_LENGTH_BYTES && _seenStringValueCount >= 0 && len > 0) {
            writeString(new String(text, offset, len));
            return;
        }
        _verifyValueWrite("write String value");
        if (len == 0) {
            _writeByte(TOKEN_LITERAL_EMPTY_STRING);
            return;
        }
        if (len <= MAX_SHORT_VALUE_STRING_BYTES) { // possibly short strings (not necessarily)
            // first: ensure we have enough space
            if ((_outputTail + MIN_BUFFER_FOR_POSSIBLE_SHORT_STRING) >= _outputEnd) {
                _flushBuffer();
            }
            int origOffset = _outputTail;
            ++_outputTail; // to leave room for type token
            int byteLen = _shortUTF8Encode(text, offset, offset+len);
            byte typeToken;
            if (byteLen <= MAX_SHORT_VALUE_STRING_BYTES) { // yes, is short indeed
                if (byteLen == len) { // and all ASCII
                    typeToken = (byte) ((TOKEN_PREFIX_TINY_ASCII - 1) + byteLen);
                } else { // not just ASCII
                    typeToken = (byte) ((TOKEN_PREFIX_TINY_UNICODE - 2) + byteLen);
                }
            } else { // nope, longer non-ASCII Strings
                typeToken = SmileConstants.TOKEN_MISC_LONG_TEXT_UNICODE;
                // and we will need String end marker byte
                _outputBuffer[_outputTail++] = BYTE_MARKER_END_OF_STRING;
            }
            // and then sneak in type token now that know the details
            _outputBuffer[origOffset] = typeToken;
        } else { // "long" String, never shared
            // but might still fit within buffer?
            int maxLen = len + len + len + 2;
            if (maxLen <= _outputBuffer.length) { // yes indeed
                if ((_outputTail + maxLen) >= _outputEnd) {
                    _flushBuffer();
                }
                int origOffset = _outputTail;
                _writeByte(SmileConstants.TOKEN_MISC_LONG_TEXT_UNICODE);
                int byteLen = _shortUTF8Encode(text, offset, offset+len);
                // if it's ASCII, let's revise our type determination (to help decoder optimize)
                if (byteLen == len) {
                    _outputBuffer[origOffset] = TOKEN_BYTE_LONG_STRING_ASCII;
                }
                _outputBuffer[_outputTail++] = BYTE_MARKER_END_OF_STRING;
            } else {
                _writeByte(SmileConstants.TOKEN_MISC_LONG_TEXT_UNICODE);
                _mediumUTF8Encode(text, offset, offset+len);
                _writeByte(BYTE_MARKER_END_OF_STRING);
            }
        }
    }

    @Override
    public final void writeString(SerializableString sstr)
        throws IOException
    {
        _verifyValueWrite("write String value");
        // First: is it empty?
        String str = sstr.getValue();
        int len = str.length();
        if (len == 0) {
            _writeByte(TOKEN_LITERAL_EMPTY_STRING);
            return;
        }
        // Second: something we can share?
        if (len <= MAX_SHARED_STRING_LENGTH_BYTES && _seenStringValueCount >= 0) {
            int ix = _findSeenStringValue(str);
            if (ix >= 0) {
                _writeSharedStringValueReference(ix);
                return;
            }
        }
        // If not, use pre-encoded version
        byte[] raw = sstr.asUnquotedUTF8();
        final int byteLen = raw.length;
        
        if (byteLen <= MAX_SHORT_VALUE_STRING_BYTES) { // short string
            // first: ensure we have enough space
            if ((_outputTail + byteLen + 1) >= _outputEnd) {
                _flushBuffer();
            }
            // ASCII or Unicode?
            int typeToken = (byteLen == len)
                    ? ((TOKEN_PREFIX_TINY_ASCII - 1) + byteLen)
                    : ((TOKEN_PREFIX_TINY_UNICODE - 2) + byteLen)
                    ;
            _outputBuffer[_outputTail++] = (byte) typeToken;
            System.arraycopy(raw, 0, _outputBuffer, _outputTail, byteLen);
            _outputTail += byteLen;
            // plus keep reference, if it could be shared:
            if (_seenStringValueCount >= 0) {
                _addSeenStringValue(sstr.getValue());
            }
        } else { // "long" String, never shared
            // but might still fit within buffer?
            byte typeToken = (byteLen == len) ? TOKEN_BYTE_LONG_STRING_ASCII
                    : SmileConstants.TOKEN_MISC_LONG_TEXT_UNICODE;
            _writeByte(typeToken);
            _writeBytes(raw, 0, raw.length);
            _writeByte(BYTE_MARKER_END_OF_STRING);
        }
    }

    @Override
    public void writeRawUTF8String(byte[] text, int offset, int len)
        throws IOException
    {
        _verifyValueWrite("write String value");
        // first: is it empty String?
        if (len == 0) {
            _writeByte(TOKEN_LITERAL_EMPTY_STRING);
            return;
        }
        // Sanity check: shared-strings incompatible with raw String writing
        if (_seenStringValueCount >= 0) {
            throw new UnsupportedOperationException("Can not use direct UTF-8 write methods when 'Feature.CHECK_SHARED_STRING_VALUES' enabled");
        } 
        /* Other practical limitation is that we do not really know if it might be
         * ASCII or not; and figuring it out is rather slow. So, best we can do is
         * to declare we do not know it is ASCII (i.e. "is Unicode").
         */
        if (len <= MAX_SHARED_STRING_LENGTH_BYTES) { // up to 65 Unicode bytes
            // first: ensure we have enough space
            if ((_outputTail + len) >= _outputEnd) { // bytes, plus one for type indicator
                _flushBuffer();
            }
            /* 11-Feb-2011, tatu: As per [JACKSON-492], mininum length for "Unicode"
             *    String is 2; 1 byte length must be ASCII.
             */
            if (len == 1) {
                _outputBuffer[_outputTail++] = TOKEN_PREFIX_TINY_ASCII; // length of 1 cancels out (len-1)
                _outputBuffer[_outputTail++] = text[offset];
            } else {
                _outputBuffer[_outputTail++] = (byte) ((TOKEN_PREFIX_TINY_UNICODE - 2) + len);
                System.arraycopy(text, offset, _outputBuffer, _outputTail, len);
                _outputTail += len;
            }
        } else { // "long" String
            // but might still fit within buffer?
            int maxLen = len + len + len + 2;
            if (maxLen <= _outputBuffer.length) { // yes indeed
                if ((_outputTail + maxLen) >= _outputEnd) {
                    _flushBuffer();
                }
                _outputBuffer[_outputTail++] = SmileConstants.TOKEN_MISC_LONG_TEXT_UNICODE;
                System.arraycopy(text, offset, _outputBuffer, _outputTail, len);
                _outputTail += len;
                _outputBuffer[_outputTail++] = BYTE_MARKER_END_OF_STRING;
            } else {
                _writeByte(SmileConstants.TOKEN_MISC_LONG_TEXT_UNICODE);
                _writeBytes(text, offset, len);
                _writeByte(BYTE_MARKER_END_OF_STRING);
            }
        }
    }

    @Override
    public final void writeUTF8String(byte[] text, int offset, int len)
        throws IOException
    {
        // Since no escaping is needed, same as 'writeRawUTF8String'
        writeRawUTF8String(text, offset, len);
    }
    
    /*
    /**********************************************************
    /* Output method implementations, unprocessed ("raw")
    /**********************************************************
     */

    @Override
    public void writeRaw(String text) throws IOException {
        throw _notSupported();
    }

    @Override
    public void writeRaw(String text, int offset, int len) throws IOException {
        throw _notSupported();
    }

    @Override
    public void writeRaw(char[] text, int offset, int len) throws IOException {
        throw _notSupported();
    }

    @Override
    public void writeRaw(char c) throws IOException {
        throw _notSupported();
    }

    @Override
    public void writeRawValue(String text) throws IOException {
        throw _notSupported();
    }

    @Override
    public void writeRawValue(String text, int offset, int len) throws IOException {
        throw _notSupported();
    }

    @Override
    public void writeRawValue(char[] text, int offset, int len) throws IOException {
        throw _notSupported();
    }
    
    /*
    /**********************************************************
    /* Output method implementations, base64-encoded binary
    /**********************************************************
     */

    @Override
    public void writeBinary(Base64Variant b64variant, byte[] data, int offset, int len) throws IOException
    {
        if (data == null) {
            writeNull();
            return;
        }
        _verifyValueWrite("write Binary value");
        if (isEnabled(Feature.ENCODE_BINARY_AS_7BIT)) {
            _writeByte(TOKEN_MISC_BINARY_7BIT);
            _write7BitBinaryWithLength(data, offset, len);
        } else {
            _writeByte(TOKEN_MISC_BINARY_RAW);
            _writePositiveVInt(len);
            // raw is dead simple of course:
            _writeBytes(data, offset, len);
        }
    }

    @Override
    public int writeBinary(InputStream data, int dataLength)
        throws IOException
    {
        // Smile requires knowledge of length in advance, since binary is length-prefixed
        if (dataLength < 0) {
            throw new UnsupportedOperationException("Must pass actual length for Smile encoded data");
        }
        _verifyValueWrite("write Binary value");
        int missing;
        if (isEnabled(Feature.ENCODE_BINARY_AS_7BIT)) {
            _writeByte(TOKEN_MISC_BINARY_7BIT);
            byte[] encodingBuffer = _ioContext.allocBase64Buffer();
            try {
                missing = _write7BitBinaryWithLength(data, dataLength, encodingBuffer);
            } finally {
                _ioContext.releaseBase64Buffer(encodingBuffer);
            }
        } else {
            _writeByte(TOKEN_MISC_BINARY_RAW );
            _writePositiveVInt(dataLength);
            // raw is dead simple of course:
            missing = _writeBytes(data, dataLength);
        }
        if (missing > 0) {
            _reportError("Too few bytes available: missing "+missing+" bytes (out of "+dataLength+")");
        }
        return dataLength;
    }
    
    @Override
    public int writeBinary(Base64Variant b64variant, InputStream data, int dataLength)
        throws IOException
    {
        return writeBinary(data, dataLength);
    }
    
    /*
    /**********************************************************
    /* Output method implementations, primitive
    /**********************************************************
     */

    @Override
    public void writeBoolean(boolean state) throws IOException
    {
        _verifyValueWrite("write boolean value");
        if (state) {
            _writeByte(TOKEN_LITERAL_TRUE);
        } else {
            _writeByte(TOKEN_LITERAL_FALSE);             
        }
    }

    @Override
    public void writeNull() throws IOException
    {
        _verifyValueWrite("write null value");
        _writeByte(TOKEN_LITERAL_NULL);
    }

    @Override
    public void writeNumber(int i) throws IOException
    {
        _verifyValueWrite("write number");
        // First things first: let's zigzag encode number
        i = SmileUtil.zigzagEncode(i);
        // tiny (single byte) or small (type + 6-bit value) number?
        if (i <= 0x3F && i >= 0) {
            if (i <= 0x1F) { // tiny 
                _writeByte((byte) (TOKEN_PREFIX_SMALL_INT + i));
                return;
            }
            // nope, just small, 2 bytes (type, 1-byte zigzag value) for 6 bit value
            _writeBytes(TOKEN_BYTE_INT_32, (byte) (0x80 + i));
            return;
        }
        // Ok: let's find minimal representation then
        byte b0 = (byte) (0x80 + (i & 0x3F));
        i >>>= 6;
        if (i <= 0x7F) { // 13 bits is enough (== 3 byte total encoding)
            _writeBytes(TOKEN_BYTE_INT_32, (byte) i, b0);
            return;
        }
        byte b1 = (byte) (i & 0x7F);
        i >>= 7;
        if (i <= 0x7F) {
            _writeBytes(TOKEN_BYTE_INT_32, (byte) i, b1, b0);
            return;
        }
        byte b2 = (byte) (i & 0x7F);
        i >>= 7;
        if (i <= 0x7F) {
            _writeBytes(TOKEN_BYTE_INT_32, (byte) i, b2, b1, b0);
            return;
        }
        // no, need all 5 bytes
        byte b3 = (byte) (i & 0x7F);
        _writeBytes(TOKEN_BYTE_INT_32, (byte) (i >> 7), b3, b2, b1, b0);
    }

    // since 2.8: same as `writeNumber(int)` minus validity checks for
    // value write AND boundary checks
    private final int _writeNumberNoChecks(int ptr, int i) throws IOException
    {
        final byte[] output = _outputBuffer;
        i = SmileUtil.zigzagEncode(i);
        // tiny (single byte) or small (type + 6-bit value) number?
        if (i <= 0x3F && i >= 0) {
            if (i <= 0x1F) { // tiny 
                output[ptr++] = (byte) (TOKEN_PREFIX_SMALL_INT + i);
                return ptr;
            }
            // nope, just small, 2 bytes (type, 1-byte zigzag value) for 6 bit value
            output[ptr++] = TOKEN_BYTE_INT_32;
            output[ptr++] = (byte) (0x80 + i);
            return ptr;
        }
        output[ptr++] = TOKEN_BYTE_INT_32;
        // Ok: let's find minimal representation then
        byte b0 = (byte) (0x80 + (i & 0x3F));
        i >>>= 6;
        if (i <= 0x7F) { // 13 bits is enough (== 3 byte total encoding)
            output[ptr++] = (byte) i;
            output[ptr++] = b0;
            return ptr;
        }
        byte b1 = (byte) (i & 0x7F);
        i >>= 7;
        if (i <= 0x7F) {
            output[ptr++] = (byte) i;
            output[ptr++] = b1;
            output[ptr++] = b0;
            return ptr;
        }
        byte b2 = (byte) (i & 0x7F);
        i >>= 7;
        if (i <= 0x7F) {
            output[ptr++] = (byte) i;
            output[ptr++] = b2;
            output[ptr++] = b1;
            output[ptr++] = b0;
            return ptr;
        }
        // no, need all 5 bytes
        byte b3 = (byte) (i & 0x7F);
        output[ptr++] = (byte) (i >> 7);
        output[ptr++] = b3;
        output[ptr++] = b2;
        output[ptr++] = b1;
        output[ptr++] = b0;
        return ptr;
    }
    
    @Override
    public void writeNumber(long l) throws IOException
    {
        // First: maybe 32 bits is enough?
        if (l <= MAX_INT_AS_LONG && l >= MIN_INT_AS_LONG) {
            writeNumber((int) l);
            return;
        }
        _verifyValueWrite("write number");
        // Then let's zigzag encode it
        
        l = SmileUtil.zigzagEncode(l);
        // Ok, well, we do know that 5 lowest-significant bytes are needed
        int i = (int) l;
        // 4 can be extracted from lower int
        byte b0 = (byte) (0x80 + (i & 0x3F)); // sign bit set in the last byte
        byte b1 = (byte) ((i >> 6) & 0x7F);
        byte b2 = (byte) ((i >> 13) & 0x7F);
        byte b3 = (byte) ((i >> 20) & 0x7F);
        // fifth one is split between ints:
        l >>>= 27;
        byte b4 = (byte) (((int) l) & 0x7F);

        // which may be enough?
        i = (int) (l >> 7);
        if (i == 0) {
            _writeBytes(TOKEN_BYTE_INT_64, b4, b3, b2, b1, b0);
            return;
        }

        if (i <= 0x7F) {
            _writeBytes(TOKEN_BYTE_INT_64, (byte) i);
            _writeBytes(b4, b3, b2, b1, b0);
            return;
        }
        byte b5 = (byte) (i & 0x7F);
        i >>= 7;
        if (i <= 0x7F) {
            _writeBytes(TOKEN_BYTE_INT_64, (byte) i);
            _writeBytes(b5, b4, b3, b2, b1, b0);
            return;
        }
        byte b6 = (byte) (i & 0x7F);
        i >>= 7;
        if (i <= 0x7F) {
            _writeBytes(TOKEN_BYTE_INT_64, (byte) i, b6);
            _writeBytes(b5, b4, b3, b2, b1, b0);
            return;
        }
        byte b7 = (byte) (i & 0x7F);
        i >>= 7;
        if (i <= 0x7F) {
            _writeBytes(TOKEN_BYTE_INT_64, (byte) i, b7, b6);
            _writeBytes(b5, b4, b3, b2, b1, b0);
            return;
        }
        byte b8 = (byte) (i & 0x7F);
        i >>= 7;
        // must be done, with 10 bytes! (9 * 7 + 6 == 69 bits; only need 63)
        _writeBytes(TOKEN_BYTE_INT_64, (byte) i, b8, b7, b6);
        _writeBytes(b5, b4, b3, b2, b1, b0);
    }

    // since 2.8: same as `writeNumber(int)` minus validity checks for
    // value write AND boundary checks
    private final int _writeNumberNoChecks(int ptr, long l) throws IOException
    {
        // First: maybe 32 bits is enough?
        if (l <= MAX_INT_AS_LONG && l >= MIN_INT_AS_LONG) {
            return _writeNumberNoChecks(ptr, (int) l);
        }
        l = SmileUtil.zigzagEncode(l);
        // Ok, well, we do know that 5 lowest-significant bytes are needed
        int i = (int) l;
        // 4 can be extracted from lower int
        byte b0 = (byte) (0x80 + (i & 0x3F)); // sign bit set in the last byte
        byte b1 = (byte) ((i >> 6) & 0x7F);
        byte b2 = (byte) ((i >> 13) & 0x7F);
        byte b3 = (byte) ((i >> 20) & 0x7F);
        // fifth one is split between ints:
        l >>>= 27;
        byte b4 = (byte) (((int) l) & 0x7F);

        final byte[] output = _outputBuffer;
        output[ptr++] = TOKEN_BYTE_INT_64;
        
        // which may be enough?
        i = (int) (l >> 7);
        if (i == 0) {
            output[ptr++] = b4;
            output[ptr++] = b3;
            output[ptr++] = b2;
            output[ptr++] = b1;
            output[ptr++] = b0;
            return ptr;
        }

        if (i <= 0x7F) {
            output[ptr++] = (byte) i;
            output[ptr++] = b4;
            output[ptr++] = b3;
            output[ptr++] = b2;
            output[ptr++] = b1;
            output[ptr++] = b0;
            return ptr;
        }
        byte b5 = (byte) (i & 0x7F);
        i >>= 7;
        if (i <= 0x7F) {
            output[ptr++] = (byte) i;
            output[ptr++] = b5;
            output[ptr++] = b4;
            output[ptr++] = b3;
            output[ptr++] = b2;
            output[ptr++] = b1;
            output[ptr++] = b0;
            return ptr;
        }
        byte b6 = (byte) (i & 0x7F);
        i >>= 7;
        if (i <= 0x7F) {
            output[ptr++] = (byte) i;
            output[ptr++] = b6;
            output[ptr++] = b5;
            output[ptr++] = b4;
            output[ptr++] = b3;
            output[ptr++] = b2;
            output[ptr++] = b1;
            output[ptr++] = b0;
            return ptr;
        }
        byte b7 = (byte) (i & 0x7F);
        i >>= 7;
        if (i <= 0x7F) {
            output[ptr++] = (byte) i;
            output[ptr++] = b7;
            output[ptr++] = b6;
            output[ptr++] = b5;
            output[ptr++] = b4;
            output[ptr++] = b3;
            output[ptr++] = b2;
            output[ptr++] = b1;
            output[ptr++] = b0;
            return ptr;
        }
        byte b8 = (byte) (i & 0x7F);
        i >>= 7;
        // must be done, with 10 bytes! (9 * 7 + 6 == 69 bits; only need 63)
        output[ptr++] = (byte) i;
        output[ptr++] = b8;
        output[ptr++] = b7;
        output[ptr++] = b6;
        output[ptr++] = b5;
        output[ptr++] = b4;
        output[ptr++] = b3;
        output[ptr++] = b2;
        output[ptr++] = b1;
        output[ptr++] = b0;
        return ptr;
    }
    
    @Override
    public void writeNumber(BigInteger v) throws IOException
    {
        if (v == null) {
            writeNull();
            return;
        }
        _verifyValueWrite("write number");
        // quite simple: type, and then VInt-len prefixed 7-bit encoded binary data:
        _writeByte(TOKEN_BYTE_BIG_INTEGER);
        byte[] data = v.toByteArray();
        _write7BitBinaryWithLength(data, 0, data.length);
    }
    
    @Override
    public void writeNumber(double d) throws IOException
    {
        // Ok, now, we needed token type byte plus 10 data bytes (7 bits each)
        _ensureRoomForOutput(11);
        _verifyValueWrite("write number");
        /* 17-Apr-2010, tatu: could also use 'doubleToIntBits', but it seems more accurate to use
         * exact representation; and possibly faster. However, if there are cases
         * where collapsing of NaN was needed (for non-Java clients), this can
         * be changed
         */
        long l = Double.doubleToRawLongBits(d);
        _outputBuffer[_outputTail++] = TOKEN_BYTE_FLOAT_64;
        // Handle first 29 bits (single bit first, then 4 x 7 bits)
        int hi5 = (int) (l >>> 35);
        _outputBuffer[_outputTail+4] = (byte) (hi5 & 0x7F);
        hi5 >>= 7;
        _outputBuffer[_outputTail+3] = (byte) (hi5 & 0x7F);
        hi5 >>= 7;
        _outputBuffer[_outputTail+2] = (byte) (hi5 & 0x7F);
        hi5 >>= 7;
        _outputBuffer[_outputTail+1] = (byte) (hi5 & 0x7F);
        hi5 >>= 7;
        _outputBuffer[_outputTail] = (byte) hi5;
        _outputTail += 5;
        // Then split byte (one that crosses lo/hi int boundary), 7 bits
        {
            int mid = (int) (l >> 28);
            _outputBuffer[_outputTail++] = (byte) (mid & 0x7F);
        }
        // and then last 4 bytes (28 bits)
        int lo4 = (int) l;
        _outputBuffer[_outputTail+3] = (byte) (lo4 & 0x7F);
        lo4 >>= 7;
        _outputBuffer[_outputTail+2] = (byte) (lo4 & 0x7F);
        lo4 >>= 7;
        _outputBuffer[_outputTail+1] = (byte) (lo4 & 0x7F);
        lo4 >>= 7;
        _outputBuffer[_outputTail] = (byte) (lo4 & 0x7F);
        _outputTail += 4;
    }

    private final int _writeNumberNoChecks(int ptr, double d) throws IOException
    {
        long l = Double.doubleToRawLongBits(d);
        final byte[] output = _outputBuffer;
        output[ptr++] = TOKEN_BYTE_FLOAT_64;
        // Handle first 29 bits (single bit first, then 4 x 7 bits)
        int hi5 = (int) (l >>> 35);
        output[ptr+4] = (byte) (hi5 & 0x7F);
        hi5 >>= 7;
        output[ptr+3] = (byte) (hi5 & 0x7F);
        hi5 >>= 7;
        output[ptr+2] = (byte) (hi5 & 0x7F);
        hi5 >>= 7;
        output[ptr+1] = (byte) (hi5 & 0x7F);
        hi5 >>= 7;
        output[ptr] = (byte) hi5;
        ptr += 5;
        // Then split byte (one that crosses lo/hi int boundary), 7 bits
        {
            int mid = (int) (l >> 28);
            output[ptr++] = (byte) (mid & 0x7F);
        }
        // and then last 4 bytes (28 bits)
        int lo4 = (int) l;
        output[ptr+3] = (byte) (lo4 & 0x7F);
        lo4 >>= 7;
        output[ptr+2] = (byte) (lo4 & 0x7F);
        lo4 >>= 7;
        output[ptr+1] = (byte) (lo4 & 0x7F);
        lo4 >>= 7;
        output[ptr] = (byte) (lo4 & 0x7F);
        return ptr + 4;
    }
        
    @Override
    public void writeNumber(float f) throws IOException
    {
        // Ok, now, we needed token type byte plus 5 data bytes (7 bits each)
        _ensureRoomForOutput(6);
        _verifyValueWrite("write number");
        
        /* 17-Apr-2010, tatu: could also use 'floatToIntBits', but it seems more accurate to use
         * exact representation; and possibly faster. However, if there are cases
         * where collapsing of NaN was needed (for non-Java clients), this can
         * be changed
         */
        int i = Float.floatToRawIntBits(f);
        _outputBuffer[_outputTail++] = TOKEN_BYTE_FLOAT_32;
        _outputBuffer[_outputTail+4] = (byte) (i & 0x7F);
        i >>= 7;
        _outputBuffer[_outputTail+3] = (byte) (i & 0x7F);
        i >>= 7;
        _outputBuffer[_outputTail+2] = (byte) (i & 0x7F);
        i >>= 7;
        _outputBuffer[_outputTail+1] = (byte) (i & 0x7F);
        i >>= 7;
        _outputBuffer[_outputTail] = (byte) (i & 0x7F);
        _outputTail += 5;
    }

    @Override
    public void writeNumber(BigDecimal dec) throws IOException
    {
        if (dec == null) {
            writeNull();
            return;
        }
        _verifyValueWrite("write number");
        _writeByte(TOKEN_BYTE_BIG_DECIMAL);
        int scale = dec.scale();
        // Ok, first output scale as VInt
        _writeSignedVInt(scale);
        BigInteger unscaled = dec.unscaledValue();
        byte[] data = unscaled.toByteArray();
        // And then binary data in "safe" mode (7-bit values)
        _write7BitBinaryWithLength(data, 0, data.length);
    }

    @Override
    public void writeNumber(String encodedValue) throws IOException
    {
        if (encodedValue == null) {
            writeNull();
            return;
        }
        
        // 28-May-2014, tatu: Let's actually try to support this method; should be doable
        final int len = encodedValue.length();
        boolean neg = encodedValue.startsWith("-");

        // Let's see if it's integral or not
        int i = neg ? 1 : 0;
        while (true) {
            char c = encodedValue.charAt(i);
            if (c > '9' || c < '0') {
                break;
            }
            if (++i == len) {
                _writeIntegralNumber(encodedValue, neg);
                return;
            }
        }
        _writeDecimalNumber(encodedValue);
    }

    protected void _writeIntegralNumber(String enc, boolean neg) throws IOException
    {
        int len = enc.length();
        if (neg) {
            --len;
        }
        // let's do approximate optimization
        try {
            if (len <= 9) {
                writeNumber(Integer.parseInt(enc));
            } else if (len <= 18) {
                writeNumber(Long.parseLong(enc));
            } else {
                writeNumber(new BigInteger(enc));
            }
        } catch (NumberFormatException e) {
            throw new JsonGenerationException("Invalid String representation for Number ('"+enc
                    +"'); can not write using Smile format", this);
        }
    }

    protected void _writeDecimalNumber(String enc) throws IOException
    {
        try {
            writeNumber(new BigDecimal(enc));
        } catch (NumberFormatException e) {
            throw new JsonGenerationException("Invalid String representation for Number ('"+enc
                    +"'); can not write using Smile format", this);
        }
    }
    
    /*
    /**********************************************************
    /* Implementations for other methods
    /**********************************************************
     */
    
    @Override
    protected final void _verifyValueWrite(String typeMsg)
        throws IOException
    {
<<<<<<< HEAD
        int status = _tokenWriteContext.writeValue();
        if (status == JsonWriteContext.STATUS_EXPECT_NAME) {
=======
        if (!_smileContext.writeValue()) {
>>>>>>> 04be0731
            _reportError("Can not "+typeMsg+", expecting field name");
        }
    }
    
    /*
    /**********************************************************
    /* Low-level output handling
    /**********************************************************
     */

    @Override
    public final void flush() throws IOException
    {
        _flushBuffer();
        if (isEnabled(StreamWriteFeature.FLUSH_PASSED_TO_STREAM)) {
            _out.flush();
        }
    }

    @Override
    public void close() throws IOException
    {
        // First: let's see that we still have buffers...
        if (_outputBuffer != null
            && isEnabled(StreamWriteFeature.AUTO_CLOSE_CONTENT)) {
            while (true) {
                TokenStreamContext ctxt = getOutputContext();
                if (ctxt.inArray()) {
                    writeEndArray();
                } else if (ctxt.inObject()) {
                    writeEndObject();
                } else {
                    break;
                }
            }
        }
        boolean wasClosed = _closed;
        super.close();

        if (!wasClosed && isEnabled(Feature.WRITE_END_MARKER)) {
            _writeByte(BYTE_MARKER_END_OF_CONTENT);
        }
        _flushBuffer();

        if (_ioContext.isResourceManaged() || isEnabled(StreamWriteFeature.AUTO_CLOSE_TARGET)) {
            _out.close();
        } else if (isEnabled(StreamWriteFeature.FLUSH_PASSED_TO_STREAM)) {
            // If we can't close it, we should at least flush
            // 14-Jan-2019, tatu: [dataformats-binary#155]: unless prevented via feature
            _out.flush();
        }
        // Internal buffer(s) generator has can now be released as well
        _releaseBuffers();
    }
    
    /*
    /**********************************************************
    /* Internal methods, UTF-8 encoding
    /**********************************************************
    */

    /**
     * Helper method called when the whole character sequence is known to
     * fit in the output buffer regardless of UTF-8 expansion.
     */
    private final int _shortUTF8Encode(char[] str, int i, int end)
        throws IOException
    {
        // First: let's see if it's all ASCII: that's rather fast
        int ptr = _outputTail;
        final byte[] outBuf = _outputBuffer;
        do {
            int c = str[i];
            if (c > 0x7F) {
                return _shortUTF8Encode2(str, i, end, ptr);
            }
            outBuf[ptr++] = (byte) c;
        } while (++i < end);
        int codedLen = ptr - _outputTail;
        _outputTail = ptr;
        return codedLen;
    }

    /**
     * Helper method called when the whole character sequence is known to
     * fit in the output buffer, but not all characters are single-byte (ASCII)
     * characters.
     */
    private final int _shortUTF8Encode2(char[] str, int i, int end, int outputPtr)
        throws IOException
    {
        final byte[] outBuf = _outputBuffer;
        while (i < end) {
            int c = str[i++];
            if (c <= 0x7F) {
                outBuf[outputPtr++] = (byte) c;
                continue;
            }
            // Nope, multi-byte:
            if (c < 0x800) { // 2-byte
                outBuf[outputPtr++] = (byte) (0xc0 | (c >> 6));
                outBuf[outputPtr++] = (byte) (0x80 | (c & 0x3f));
                continue;
            }
            // 3 or 4 bytes (surrogate)
            // Surrogates?
            if (c < SURR1_FIRST || c > SURR2_LAST) { // nope, regular 3-byte character
                outBuf[outputPtr++] = (byte) (0xe0 | (c >> 12));
                outBuf[outputPtr++] = (byte) (0x80 | ((c >> 6) & 0x3f));
                outBuf[outputPtr++] = (byte) (0x80 | (c & 0x3f));
                continue;
            }
            // Yup, a surrogate pair
            if (c > SURR1_LAST) { // must be from first range; second won't do
                _throwIllegalSurrogate(c);
            }
            // ... meaning it must have a pair
            if (i >= end) {
                _throwIllegalSurrogate(c);
            }
            c = _convertSurrogate(c, str[i++]);
            if (c > 0x10FFFF) { // illegal in JSON as well as in XML
                _throwIllegalSurrogate(c);
            }
            outBuf[outputPtr++] = (byte) (0xf0 | (c >> 18));
            outBuf[outputPtr++] = (byte) (0x80 | ((c >> 12) & 0x3f));
            outBuf[outputPtr++] = (byte) (0x80 | ((c >> 6) & 0x3f));
            outBuf[outputPtr++] = (byte) (0x80 | (c & 0x3f));
        }
        int codedLen = outputPtr - _outputTail;
        _outputTail = outputPtr;
        return codedLen;
    }

    private final int _shortUTF8Encode(String str, int i, int end)
        throws IOException
    {
        // First: let's see if it's all ASCII: that's rather fast
        int ptr = _outputTail;
        final byte[] outBuf = _outputBuffer;
        do {
            int c = str.charAt(i);
            if (c > 0x7F) {
                return _shortUTF8Encode2(str, i, end, ptr);
            }
            outBuf[ptr++] = (byte) c;
        } while (++i < end);
        int codedLen = ptr - _outputTail;
        _outputTail = ptr;
        return codedLen;
    }

    private final int _shortUTF8Encode2(String str, int i, int end, int outputPtr)
        throws IOException
    {
        final byte[] outBuf = _outputBuffer;
        while (i < end) {
            int c = str.charAt(i++);
            if (c <= 0x7F) {
                outBuf[outputPtr++] = (byte) c;
                continue;
            }
            // Nope, multi-byte:
            if (c < 0x800) { // 2-byte
                outBuf[outputPtr++] = (byte) (0xc0 | (c >> 6));
                outBuf[outputPtr++] = (byte) (0x80 | (c & 0x3f));
                continue;
            }
            // 3 or 4 bytes (surrogate)
            // Surrogates?
            if (c < SURR1_FIRST || c > SURR2_LAST) { // nope, regular 3-byte character
                outBuf[outputPtr++] = (byte) (0xe0 | (c >> 12));
                outBuf[outputPtr++] = (byte) (0x80 | ((c >> 6) & 0x3f));
                outBuf[outputPtr++] = (byte) (0x80 | (c & 0x3f));
                continue;
            }
            // Yup, a surrogate pair
            if (c > SURR1_LAST) { // must be from first range; second won't do
                _throwIllegalSurrogate(c);
            }
            // ... meaning it must have a pair
            if (i >= end) {
                _throwIllegalSurrogate(c);
            }
            c = _convertSurrogate(c, str.charAt(i++));
            if (c > 0x10FFFF) { // illegal in JSON as well as in XML
                _throwIllegalSurrogate(c);
            }
            outBuf[outputPtr++] = (byte) (0xf0 | (c >> 18));
            outBuf[outputPtr++] = (byte) (0x80 | ((c >> 12) & 0x3f));
            outBuf[outputPtr++] = (byte) (0x80 | ((c >> 6) & 0x3f));
            outBuf[outputPtr++] = (byte) (0x80 | (c & 0x3f));
        }
        int codedLen = outputPtr - _outputTail;
        _outputTail = outputPtr;
        return codedLen;
    }

    private void _mediumUTF8Encode(char[] str, int inputPtr, int inputEnd) throws IOException
    {
        final int bufferEnd = _outputEnd - 4;
        
        output_loop:
        while (inputPtr < inputEnd) {
            /* First, let's ensure we can output at least 4 bytes
             * (longest UTF-8 encoded codepoint):
             */
            if (_outputTail >= bufferEnd) {
                _flushBuffer();
            }
            int c = str[inputPtr++];
            // And then see if we have an ASCII char:
            if (c <= 0x7F) { // If so, can do a tight inner loop:
                _outputBuffer[_outputTail++] = (byte)c;
                // Let's calc how many ASCII chars we can copy at most:
                int maxInCount = (inputEnd - inputPtr);
                int maxOutCount = (bufferEnd - _outputTail);

                if (maxInCount > maxOutCount) {
                    maxInCount = maxOutCount;
                }
                maxInCount += inputPtr;
                ascii_loop:
                while (true) {
                    if (inputPtr >= maxInCount) { // done with max. ascii seq
                        continue output_loop;
                    }
                    c = str[inputPtr++];
                    if (c > 0x7F) {
                        break ascii_loop;
                    }
                    _outputBuffer[_outputTail++] = (byte) c;
                }
            }

            // Nope, multi-byte:
            if (c < 0x800) { // 2-byte
                _outputBuffer[_outputTail++] = (byte) (0xc0 | (c >> 6));
                _outputBuffer[_outputTail++] = (byte) (0x80 | (c & 0x3f));
            } else { // 3 or 4 bytes
                // Surrogates?
                if (c < SURR1_FIRST || c > SURR2_LAST) {
                    _outputBuffer[_outputTail++] = (byte) (0xe0 | (c >> 12));
                    _outputBuffer[_outputTail++] = (byte) (0x80 | ((c >> 6) & 0x3f));
                    _outputBuffer[_outputTail++] = (byte) (0x80 | (c & 0x3f));
                    continue;
                }
                // Yup, a surrogate:
                if (c > SURR1_LAST) { // must be from first range
                    _throwIllegalSurrogate(c);
                }
                // and if so, followed by another from next range
                if (inputPtr >= inputEnd) {
                    _throwIllegalSurrogate(c);
                }
                c = _convertSurrogate(c, str[inputPtr++]);
                if (c > 0x10FFFF) { // illegal, as per RFC 4627
                    _throwIllegalSurrogate(c);
                }
                _outputBuffer[_outputTail++] = (byte) (0xf0 | (c >> 18));
                _outputBuffer[_outputTail++] = (byte) (0x80 | ((c >> 12) & 0x3f));
                _outputBuffer[_outputTail++] = (byte) (0x80 | ((c >> 6) & 0x3f));
                _outputBuffer[_outputTail++] = (byte) (0x80 | (c & 0x3f));
            }
        }
    }

    private void _mediumUTF8Encode(String str, int inputPtr, int inputEnd) throws IOException
    {
        final int bufferEnd = _outputEnd - 4;
        
        output_loop:
        while (inputPtr < inputEnd) {
            /* First, let's ensure we can output at least 4 bytes
             * (longest UTF-8 encoded codepoint):
             */
            if (_outputTail >= bufferEnd) {
                _flushBuffer();
            }
            int c = str.charAt(inputPtr++);
            // And then see if we have an ASCII char:
            if (c <= 0x7F) { // If so, can do a tight inner loop:
                _outputBuffer[_outputTail++] = (byte)c;
                // Let's calc how many ASCII chars we can copy at most:
                int maxInCount = (inputEnd - inputPtr);
                int maxOutCount = (bufferEnd - _outputTail);

                if (maxInCount > maxOutCount) {
                    maxInCount = maxOutCount;
                }
                maxInCount += inputPtr;
                ascii_loop:
                while (true) {
                    if (inputPtr >= maxInCount) { // done with max. ascii seq
                        continue output_loop;
                    }
                    c = str.charAt(inputPtr++);
                    if (c > 0x7F) {
                        break ascii_loop;
                    }
                    _outputBuffer[_outputTail++] = (byte) c;
                }
            }

            // Nope, multi-byte:
            if (c < 0x800) { // 2-byte
                _outputBuffer[_outputTail++] = (byte) (0xc0 | (c >> 6));
                _outputBuffer[_outputTail++] = (byte) (0x80 | (c & 0x3f));
            } else { // 3 or 4 bytes
                // Surrogates?
                if (c < SURR1_FIRST || c > SURR2_LAST) {
                    _outputBuffer[_outputTail++] = (byte) (0xe0 | (c >> 12));
                    _outputBuffer[_outputTail++] = (byte) (0x80 | ((c >> 6) & 0x3f));
                    _outputBuffer[_outputTail++] = (byte) (0x80 | (c & 0x3f));
                    continue;
                }
                // Yup, a surrogate:
                if (c > SURR1_LAST) { // must be from first range
                    _throwIllegalSurrogate(c);
                }
                // and if so, followed by another from next range
                if (inputPtr >= inputEnd) {
                    _throwIllegalSurrogate(c);
                }
                c = _convertSurrogate(c, str.charAt(inputPtr++));
                if (c > 0x10FFFF) { // illegal, as per RFC 4627
                    _throwIllegalSurrogate(c);
                }
                _outputBuffer[_outputTail++] = (byte) (0xf0 | (c >> 18));
                _outputBuffer[_outputTail++] = (byte) (0x80 | ((c >> 12) & 0x3f));
                _outputBuffer[_outputTail++] = (byte) (0x80 | ((c >> 6) & 0x3f));
                _outputBuffer[_outputTail++] = (byte) (0x80 | (c & 0x3f));
            }
        }
    }
    
    /**
     * Method called to calculate UTF codepoint, from a surrogate pair.
     */
    private int _convertSurrogate(int firstPart, int secondPart) throws IOException
    {
        // Ok, then, is the second part valid?
        if (secondPart < SURR2_FIRST || secondPart > SURR2_LAST) {
            String msg = String.format("Broken surrogate pair: first char 0x%04X, second 0x%04X; illegal combination",
                    firstPart, secondPart);
            _reportError(msg);
        }
        return 0x10000 + ((firstPart - SURR1_FIRST) << 10) + (secondPart - SURR2_FIRST);
    }

    private void _throwIllegalSurrogate(int code) throws IOException
    {
        if (code > 0x10FFFF) { // over max?
            _reportError(String.format(
                    "Illegal character point (0x%X) to output; max is 0x10FFFF as per RFC 4627", code));
        }
        if (code >= SURR1_FIRST) {
            if (code <= SURR1_LAST) { // Unmatched first part (closing without second part?)
                _reportError(String.format(
                    "Unmatched first part of surrogate pair (0x%04X)", code));
            }
            _reportError(String.format(
                    "Unmatched second part of surrogate pair (0x%04X)", code));
        }
        // should we ever get this?
        _reportError(String.format("Illegal character point (0x%X) to output", code));
    }

    /*
    /**********************************************************
    /* Internal methods, writing bytes
    /**********************************************************
    */

    private final void _ensureRoomForOutput(int needed) throws IOException
    {
        if ((_outputTail + needed) >= _outputEnd) {
            _flushBuffer();
        }        
    }
    
    private final void _writeByte(byte b) throws IOException
    {
        if (_outputTail >= _outputEnd) {
            _flushBuffer();
        }
        _outputBuffer[_outputTail++] = b;
    }

    private final void _writeBytes(byte b1, byte b2) throws IOException
    {
        if ((_outputTail + 1) >= _outputEnd) {
            _flushBuffer();
        }
        _outputBuffer[_outputTail++] = b1;
        _outputBuffer[_outputTail++] = b2;
    }

    private final void _writeBytes(byte b1, byte b2, byte b3) throws IOException
    {
        if ((_outputTail + 2) >= _outputEnd) {
            _flushBuffer();
        }
        _outputBuffer[_outputTail++] = b1;
        _outputBuffer[_outputTail++] = b2;
        _outputBuffer[_outputTail++] = b3;
    }

    private final void _writeBytes(byte b1, byte b2, byte b3, byte b4) throws IOException
    {
        if ((_outputTail + 3) >= _outputEnd) {
            _flushBuffer();
        }
        _outputBuffer[_outputTail++] = b1;
        _outputBuffer[_outputTail++] = b2;
        _outputBuffer[_outputTail++] = b3;
        _outputBuffer[_outputTail++] = b4;
    }

    private final void _writeBytes(byte b1, byte b2, byte b3, byte b4, byte b5) throws IOException
    {
        if ((_outputTail + 4) >= _outputEnd) {
            _flushBuffer();
        }
        _outputBuffer[_outputTail++] = b1;
        _outputBuffer[_outputTail++] = b2;
        _outputBuffer[_outputTail++] = b3;
        _outputBuffer[_outputTail++] = b4;
        _outputBuffer[_outputTail++] = b5;
    }

    private final void _writeBytes(byte b1, byte b2, byte b3, byte b4, byte b5, byte b6) throws IOException
    {
        if ((_outputTail + 5) >= _outputEnd) {
            _flushBuffer();
        }
        _outputBuffer[_outputTail++] = b1;
        _outputBuffer[_outputTail++] = b2;
        _outputBuffer[_outputTail++] = b3;
        _outputBuffer[_outputTail++] = b4;
        _outputBuffer[_outputTail++] = b5;
        _outputBuffer[_outputTail++] = b6;
    }

    private final void _writeBytes(byte[] data, int offset, int len) throws IOException
    {
        if (len == 0) {
            return;
        }
        if ((_outputTail + len) >= _outputEnd) {
            _writeBytesLong(data, offset, len);
            return;
        }
        // common case, non-empty, fits in just fine:
        System.arraycopy(data, offset, _outputBuffer, _outputTail, len);
        _outputTail += len;
    }

    private final int _writeBytes(InputStream in, int bytesLeft) throws IOException
    {
        while (bytesLeft > 0) {
            int room = _outputEnd - _outputTail;
            if (room <= 0) {
                _flushBuffer();
                room = _outputEnd - _outputTail;
            }
            if (room > bytesLeft) {
                room = bytesLeft;
            }
            int count = in.read(_outputBuffer, _outputTail, room);
            if (count < 0) {
                break;
            }
            _outputTail += count;
            bytesLeft -= count;
        }
        return bytesLeft;
    }
    
    private final void _writeBytesLong(byte[] data, int offset, int len) throws IOException
    {
        if (_outputTail >= _outputEnd) {
            _flushBuffer();
        }
        while (true) {
            int currLen = Math.min(len, (_outputEnd - _outputTail));
            System.arraycopy(data, offset, _outputBuffer, _outputTail, currLen);
            _outputTail += currLen;
            if ((len -= currLen) == 0) {
                break;
            }
            offset += currLen;
            _flushBuffer();
        }
    }

    /**
     * Helper method for writing a 32-bit positive (really 31-bit then) value.
     * Value is NOT zigzag encoded (since there is no sign bit to worry about)
     */
    private void _writePositiveVInt(int i) throws IOException
    {
        // At most 5 bytes (4 * 7 + 6 bits == 34 bits)
        _ensureRoomForOutput(5);
        byte b0 = (byte) (0x80 + (i & 0x3F));
        i >>= 6;
        if (i <= 0x7F) { // 6 or 13 bits is enough (== 2 or 3 byte total encoding)
            if (i > 0) {
                _outputBuffer[_outputTail++] = (byte) i;
            }
            _outputBuffer[_outputTail++] = b0;
            return;
        }
        byte b1 = (byte) (i & 0x7F);
        i >>= 7;
        if (i <= 0x7F) {
            _outputBuffer[_outputTail++] = (byte) i;
            _outputBuffer[_outputTail++] = b1;
            _outputBuffer[_outputTail++] = b0;            
        } else {
            byte b2 = (byte) (i & 0x7F);
            i >>= 7;
            if (i <= 0x7F) {
                _outputBuffer[_outputTail++] = (byte) i;
                _outputBuffer[_outputTail++] = b2;
                _outputBuffer[_outputTail++] = b1;
                _outputBuffer[_outputTail++] = b0;            
            } else {
                byte b3 = (byte) (i & 0x7F);
                _outputBuffer[_outputTail++] = (byte) (i >> 7);
                _outputBuffer[_outputTail++] = b3;
                _outputBuffer[_outputTail++] = b2;
                _outputBuffer[_outputTail++] = b1;
                _outputBuffer[_outputTail++] = b0;            
            }
        }
    }

    /**
     * Helper method for writing 32-bit signed value, using
     * "zig zag encoding" (see protocol buffers for explanation -- basically,
     * sign bit is moved as LSB, rest of value shifted left by one)
     * coupled with basic variable length encoding
     */
    private void _writeSignedVInt(int input) throws IOException
    {
        _writePositiveVInt(SmileUtil.zigzagEncode(input));
    }

    protected void _write7BitBinaryWithLength(byte[] data, int offset, int len) throws IOException
    {
        _writePositiveVInt(len);
        // first, let's handle full 7-byte chunks
        while (len >= 7) {
            if ((_outputTail + 8) >= _outputEnd) {
                _flushBuffer();
            }
            int i = data[offset++]; // 1st byte
            _outputBuffer[_outputTail++] = (byte) ((i >> 1) & 0x7F);
            i = (i << 8) | (data[offset++] & 0xFF); // 2nd
            _outputBuffer[_outputTail++] = (byte) ((i >> 2) & 0x7F);
            i = (i << 8) | (data[offset++] & 0xFF); // 3rd
            _outputBuffer[_outputTail++] = (byte) ((i >> 3) & 0x7F);
            i = (i << 8) | (data[offset++] & 0xFF); // 4th
            _outputBuffer[_outputTail++] = (byte) ((i >> 4) & 0x7F);
            i = (i << 8) | (data[offset++] & 0xFF); // 5th
            _outputBuffer[_outputTail++] = (byte) ((i >> 5) & 0x7F);
            i = (i << 8) | (data[offset++] & 0xFF); // 6th
            _outputBuffer[_outputTail++] = (byte) ((i >> 6) & 0x7F);
            i = (i << 8) | (data[offset++] & 0xFF); // 7th
            _outputBuffer[_outputTail++] = (byte) ((i >> 7) & 0x7F);
            _outputBuffer[_outputTail++] = (byte) (i & 0x7F);
            len -= 7;
        }
        // and then partial piece, if any
        if (len > 0) {
            // up to 6 bytes to output, resulting in at most 7 bytes (which can encode 49 bits)
            if ((_outputTail + 7) >= _outputEnd) {
                _flushBuffer();
            }
            int i = data[offset++];
            _outputBuffer[_outputTail++] = (byte) ((i >> 1) & 0x7F);
            if (len > 1) {
                i = ((i & 0x01) << 8) | (data[offset++] & 0xFF); // 2nd
                _outputBuffer[_outputTail++] = (byte) ((i >> 2) & 0x7F);
                if (len > 2) {
                    i = ((i & 0x03) << 8) | (data[offset++] & 0xFF); // 3rd
                    _outputBuffer[_outputTail++] = (byte) ((i >> 3) & 0x7F);
                    if (len > 3) {
                        i = ((i & 0x07) << 8) | (data[offset++] & 0xFF); // 4th
                        _outputBuffer[_outputTail++] = (byte) ((i >> 4) & 0x7F);
                        if (len > 4) {
                            i = ((i & 0x0F) << 8) | (data[offset++] & 0xFF); // 5th
                            _outputBuffer[_outputTail++] = (byte) ((i >> 5) & 0x7F);
                            if (len > 5) {
                                i = ((i & 0x1F) << 8) | (data[offset++] & 0xFF); // 6th
                                _outputBuffer[_outputTail++] = (byte) ((i >> 6) & 0x7F);
                                _outputBuffer[_outputTail++] = (byte) (i & 0x3F); // last 6 bits
                            } else {
                                _outputBuffer[_outputTail++] = (byte) (i & 0x1F); // last 5 bits                                
                            }
                        } else {
                            _outputBuffer[_outputTail++] = (byte) (i & 0x0F); // last 4 bits
                        }
                    } else {
                        _outputBuffer[_outputTail++] = (byte) (i & 0x07); // last 3 bits                        
                    }
                } else {
                    _outputBuffer[_outputTail++] = (byte) (i & 0x03); // last 2 bits                    
                }
            } else {
                _outputBuffer[_outputTail++] = (byte) (i & 0x01); // last bit
            }
        }
    }

    protected int _write7BitBinaryWithLength(InputStream in, int bytesLeft, byte[] buffer) 
        throws IOException
    {
        _writePositiveVInt(bytesLeft);
        int inputPtr = 0;
        int inputEnd = 0;
        int lastFullOffset = -7;

        // first, let's handle full 7-byte chunks
        while (bytesLeft >= 7) {
            if (inputPtr > lastFullOffset) {
                inputEnd = _readMore(in, buffer, inputPtr, inputEnd, bytesLeft);
                inputPtr = 0;
                if (inputEnd < 7) { // required to try to read to have at least 7 bytes
                    bytesLeft -= inputEnd; // just to give accurate error messages wrt how much was gotten
                    break;
                }
                lastFullOffset = inputEnd-7;
            }
            if ((_outputTail + 8) >= _outputEnd) {
                _flushBuffer();
            }
            int i = buffer[inputPtr++]; // 1st byte
            _outputBuffer[_outputTail++] = (byte) ((i >> 1) & 0x7F);
            i = (i << 8) | (buffer[inputPtr++] & 0xFF); // 2nd
            _outputBuffer[_outputTail++] = (byte) ((i >> 2) & 0x7F);
            i = (i << 8) | (buffer[inputPtr++] & 0xFF); // 3rd
            _outputBuffer[_outputTail++] = (byte) ((i >> 3) & 0x7F);
            i = (i << 8) | (buffer[inputPtr++] & 0xFF); // 4th
            _outputBuffer[_outputTail++] = (byte) ((i >> 4) & 0x7F);
            i = (i << 8) | (buffer[inputPtr++] & 0xFF); // 5th
            _outputBuffer[_outputTail++] = (byte) ((i >> 5) & 0x7F);
            i = (i << 8) | (buffer[inputPtr++] & 0xFF); // 6th
            _outputBuffer[_outputTail++] = (byte) ((i >> 6) & 0x7F);
            i = (i << 8) | (buffer[inputPtr++] & 0xFF); // 7th
            _outputBuffer[_outputTail++] = (byte) ((i >> 7) & 0x7F);
            _outputBuffer[_outputTail++] = (byte) (i & 0x7F);
            bytesLeft -= 7;
        }

        // and then partial piece, if any
        if (bytesLeft > 0) {
            // up to 6 bytes to output, resulting in at most 7 bytes (which can encode 49 bits)
            if ((_outputTail + 7) >= _outputEnd) {
                _flushBuffer();
            }
            inputEnd = _readMore(in, buffer, inputPtr, inputEnd, bytesLeft);
            inputPtr = 0;
            if (inputEnd > 0) { // yes, but do we have room for output?
                bytesLeft -= inputEnd;
                int i = buffer[inputPtr++];
                _outputBuffer[_outputTail++] = (byte) ((i >> 1) & 0x7F);
                if (inputEnd > 1) {
                    i = ((i & 0x01) << 8) | (buffer[inputPtr++] & 0xFF); // 2nd
                    _outputBuffer[_outputTail++] = (byte) ((i >> 2) & 0x7F);
                    if (inputEnd > 2) {
                        i = ((i & 0x03) << 8) | (buffer[inputPtr++] & 0xFF); // 3rd
                        _outputBuffer[_outputTail++] = (byte) ((i >> 3) & 0x7F);
                        if (inputEnd > 3) {
                            i = ((i & 0x07) << 8) | (buffer[inputPtr++] & 0xFF); // 4th
                            _outputBuffer[_outputTail++] = (byte) ((i >> 4) & 0x7F);
                            if (inputEnd > 4) {
                                i = ((i & 0x0F) << 8) | (buffer[inputPtr++] & 0xFF); // 5th
                                _outputBuffer[_outputTail++] = (byte) ((i >> 5) & 0x7F);
                                if (inputEnd > 5) {
                                    i = ((i & 0x1F) << 8) | (buffer[inputPtr++] & 0xFF); // 6th
                                    _outputBuffer[_outputTail++] = (byte) ((i >> 6) & 0x7F);
                                    _outputBuffer[_outputTail++] = (byte) (i & 0x3F); // last 6 bits
                                } else {
                                    _outputBuffer[_outputTail++] = (byte) (i & 0x1F); // last 5 bits                                
                                }
                            } else {
                                _outputBuffer[_outputTail++] = (byte) (i & 0x0F); // last 4 bits
                            }
                        } else {
                            _outputBuffer[_outputTail++] = (byte) (i & 0x07); // last 3 bits                        
                        }
                    } else {
                        _outputBuffer[_outputTail++] = (byte) (i & 0x03); // last 2 bits                    
                    }
                } else {
                    _outputBuffer[_outputTail++] = (byte) (i & 0x01); // last bit
                }
            }
        }
        return bytesLeft;
    }

    private int _readMore(InputStream in,
            byte[] readBuffer, int inputPtr, int inputEnd,
            int maxRead) throws IOException
    {
        // anything to shift to front?
        int i = 0;
        while (inputPtr < inputEnd) {
            readBuffer[i++]  = readBuffer[inputPtr++];
        }
        inputPtr = 0;
        inputEnd = i;
        
        maxRead = Math.min(maxRead, readBuffer.length);
        
        do {
            /* 26-Feb-2013, tatu: Similar to jackson-core issue #55, need to ensure
             *   we have something to read.
             */
            int length = maxRead - inputEnd;
            if (length == 0) {
                break;
            }
            int count = in.read(readBuffer, inputEnd, length);            
            if (count < 0) {
                return inputEnd;
            }
            inputEnd += count;
        } while (inputEnd < 7);
        return inputEnd;
    }
    
    /*
    /**********************************************************************
    /* Internal methods, buffer handling
    /**********************************************************************
     */
    
    @Override
    protected void _releaseBuffers()
    {
        byte[] buf = _outputBuffer;
        if (buf != null && _bufferRecyclable) {
            _outputBuffer = null;
            _ioContext.releaseWriteEncodingBuffer(buf);
        }
        /* Ok: since clearing up of larger arrays is much slower,
         * let's only recycle default-sized buffers...
         */
        {
            SharedStringNode[] nameBuf = _seenNames;
            if (nameBuf != null && nameBuf.length == SmileBufferRecycler.DEFAULT_NAME_BUFFER_LENGTH) {
                _seenNames = null;
                /* 28-Jun-2011, tatu: With 1.9, caller needs to clear the buffer; and note
                 *   that since it's a hash area, must clear all
                 */
                if (_seenNameCount > 0) {
                    Arrays.fill(nameBuf, null);
                }
                _smileBufferRecycler.releaseSeenNamesBuffer(nameBuf);
            }
        }
        {
            SharedStringNode[] valueBuf = _seenStringValues;
            if (valueBuf != null && valueBuf.length == SmileBufferRecycler.DEFAULT_STRING_VALUE_BUFFER_LENGTH) {
                _seenStringValues = null;
                /* 28-Jun-2011, tatu: With 1.9, caller needs to clear the buffer; and note
                 *   that since it's a hash area, must clear all
                 */
                if (_seenStringValueCount > 0) {
                    Arrays.fill(valueBuf, null);
                }
                _smileBufferRecycler.releaseSeenStringValuesBuffer(valueBuf);
            }
        }
    }

    protected final void _flushBuffer() throws IOException
    {
        if (_outputTail > 0) {
            _bytesWritten += _outputTail;
            _out.write(_outputBuffer, 0, _outputTail);
            _outputTail = 0;
        }
    }

    /*
    /**********************************************************************
    /* Internal methods, handling shared string "maps"
    /**********************************************************************
     */

    private final int _findSeenName(String name)
    {
        int hash = name.hashCode();
        SharedStringNode head = _seenNames[hash & (_seenNames.length-1)];
        if (head == null) {
            return -1;
        }
        SharedStringNode node = head;
        // first, identity match; assuming most of the time we get intern()ed String
        // And do unrolled initial check; 90+% likelihood head node has all info we need:
        if (node.value == name) {
            return node.index;
        }
        while ((node = node.next) != null) {
            if (node.value == name) {
                return node.index;
            }
        }
        // If not, equality check; we already know head is not null
        node = head;
        do {
            String value = node.value;
            if (value.hashCode() == hash && value.equals(name)) {
                return node.index;
            }
            node = node.next;
        } while (node != null);
        return -1;
    }
    
    private final void _addSeenName(String name)
    {
        // first: do we need to expand?
        if (_seenNameCount == _seenNames.length) {
            if (_seenNameCount == MAX_SHARED_NAMES) { // we are too full, restart from empty
                Arrays.fill(_seenNames, null);
                _seenNameCount = 0;
            } else { // we always start with modest default size (like 64), so expand to full
                SharedStringNode[] old = _seenNames;
                _seenNames = new SharedStringNode[MAX_SHARED_NAMES];
                final int mask = MAX_SHARED_NAMES-1;
                for (SharedStringNode node : old) {
                    while (node != null) {
                        int ix = node.value.hashCode() & mask;
                        SharedStringNode next = node.next;
                        node.next = _seenNames[ix];
                        _seenNames[ix] = node;
                        node = next;
                    }
                }
            }
        }
        // other than that, just slap it there
        int ref = _seenNameCount;
        if (_validBackRef(ref)) {
            int ix = name.hashCode() & (_seenNames.length-1);
            _seenNames[ix] = new SharedStringNode(name, ref, _seenNames[ix]);
        }
        _seenNameCount = ref+1;
    }

    private final int _findSeenStringValue(String text)
    {
        int hash = text.hashCode();
        SharedStringNode head = _seenStringValues[hash & (_seenStringValues.length-1)];
        if (head != null) {
            SharedStringNode node = head;
            // first, identity match; assuming most of the time we get intern()ed String
            do {
                if (node.value == text) {
                    return node.index;
                }
                node = node.next;
            } while (node != null);
            // and then comparison, if no match yet
            node = head;
            do {
                String value = node.value;
                if (value.hashCode() == hash && value.equals(text)) {
                    return node.index;
                }
                node = node.next;
            } while (node != null);
        }
        return -1;
    }

    private final void _addSeenStringValue(String text)
    {
        // first: do we need to expand?
        if (_seenStringValueCount == _seenStringValues.length) {
            if (_seenStringValueCount == MAX_SHARED_STRING_VALUES) { // we are too full, restart from empty
                Arrays.fill(_seenStringValues, null);
                _seenStringValueCount = 0;
            } else { // we always start with modest default size (like 64), so expand to full
                SharedStringNode[] old = _seenStringValues;
                _seenStringValues = new SharedStringNode[MAX_SHARED_STRING_VALUES];
                final int mask = MAX_SHARED_STRING_VALUES-1;
                for (SharedStringNode node : old) {
                    while (node != null) {
                        int ix = node.value.hashCode() & mask;
                        SharedStringNode next = node.next;
                        node.next = _seenStringValues[ix];
                        _seenStringValues[ix] = node;
                        node = next;
                    }
                }
            }
        }
        // other than that, just slap it there
        /* [Issue#18]: Except need to avoid producing bytes 0xFE and 0xFF in content;
         *  so skip additions of those; this may produce duplicate values (and lower
         *  efficiency), but it must be done to since these bytes must be avoided by
         *  encoder, as per specification (except for native byte content, or as explicit
         *  end markers). Avoiding nulls is sort of
         */
        int ref = _seenStringValueCount;
        if (_validBackRef(ref)) {
            int ix = text.hashCode() & (_seenStringValues.length-1);
            _seenStringValues[ix] = new SharedStringNode(text, ref, _seenStringValues[ix]);
        }
        _seenStringValueCount = ref+1;
    }

    /**
     * Helper method used to ensure that we do not use back-reference values
     * that would produce illegal byte sequences (ones with byte 0xFE or 0xFF).
     * Note that we do not try to avoid null byte (0x00) by default, although
     * it would be technically possible as well.
     */
    private final static boolean _validBackRef(int index) {
        return (index & 0xFF) < 0xFE;
    }
    
    /*
    /**********************************************************************
    /* Internal methods, error reporting
    /**********************************************************************
     */

    /**
     * Method for accessing offset of the next byte within the whole output
     * stream that this generator has produced.
     */
    protected long outputOffset() {
        return _bytesWritten + _outputTail;
    }
    
    protected UnsupportedOperationException _notSupported() {
        return new UnsupportedOperationException();
    }    
}<|MERGE_RESOLUTION|>--- conflicted
+++ resolved
@@ -9,10 +9,6 @@
 import com.fasterxml.jackson.core.*;
 import com.fasterxml.jackson.core.io.*;
 import com.fasterxml.jackson.core.json.DupDetector;
-<<<<<<< HEAD
-import com.fasterxml.jackson.core.json.JsonWriteContext;
-=======
->>>>>>> 04be0731
 import com.fasterxml.jackson.core.base.GeneratorBase;
 
 import static com.fasterxml.jackson.dataformat.smile.SmileConstants.*;
@@ -183,7 +179,6 @@
     final protected SmileBufferRecycler<SharedStringNode> _smileBufferRecycler;
     
     /*
-<<<<<<< HEAD
     /**********************************************************************
     /* Output state
     /**********************************************************************
@@ -192,24 +187,10 @@
     /**
      * Object that keeps track of the current contextual state of the generator.
      */
-    protected JsonWriteContext _tokenWriteContext;
-
-    /*
-    /**********************************************************************
-=======
-    /**********************************************************
-    /* Output state
-    /**********************************************************
-     */
-
-    /**
-     * @since 2.10
-     */
-    protected SmileWriteContext _smileContext;
+    protected SmileWriteContext _tokenWriteContext;
 
     /*
     /**********************************************************
->>>>>>> 04be0731
     /* Output buffering
     /**********************************************************************
      */
@@ -295,28 +276,16 @@
     /**********************************************************************
      */
     
-<<<<<<< HEAD
     public SmileGenerator(ObjectWriteContext writeCtxt, IOContext ioCtxt,
             int streamWriteFeatures, int smileFeatures,
             OutputStream out)
     {
         super(writeCtxt, streamWriteFeatures);
-=======
-    public SmileGenerator(IOContext ctxt, int stdFeatures, int smileFeatures,
-            ObjectCodec codec, OutputStream out)
-    {
-        super(stdFeatures, codec, /*WriteContext*/ null);
-        DupDetector dups = JsonGenerator.Feature.STRICT_DUPLICATE_DETECTION.enabledIn(stdFeatures)
-                ? DupDetector.rootDetector(this)
-                : null;
-                // NOTE: we passed `null` for default write context
-        _smileContext = SmileWriteContext.createRootContext(dups);
->>>>>>> 04be0731
         _formatFeatures = smileFeatures;
         _ioContext = ioCtxt;
         final DupDetector dups = StreamWriteFeature.STRICT_DUPLICATE_DETECTION.enabledIn(streamWriteFeatures)
                 ? DupDetector.rootDetector(this) : null;
-        _tokenWriteContext = JsonWriteContext.createRootContext(dups);
+        _tokenWriteContext = SmileWriteContext.createRootContext(dups);
         _smileBufferRecycler = _smileBufferRecycler();
         _out = out;
         _bufferRecyclable = true;
@@ -351,30 +320,17 @@
         }
     }
 
-<<<<<<< HEAD
     public SmileGenerator(ObjectWriteContext writeCtxt, IOContext ioCtxt,
             int streamWriteFeatures, int smileFeatures,
             OutputStream out, byte[] outputBuffer, int offset,
             boolean bufferRecyclable)
     {
         super(writeCtxt, streamWriteFeatures);
-=======
-    public SmileGenerator(IOContext ctxt, int stdFeatures, int smileFeatures,
-            ObjectCodec codec, OutputStream out, byte[] outputBuffer, int offset,
-            boolean bufferRecyclable)
-    {
-        super(stdFeatures, codec, null);
-        DupDetector dups = JsonGenerator.Feature.STRICT_DUPLICATE_DETECTION.enabledIn(stdFeatures)
-                ? DupDetector.rootDetector(this)
-                : null;
-                // NOTE: we passed `null` for default write context
-        _smileContext = SmileWriteContext.createRootContext(dups);
->>>>>>> 04be0731
         _formatFeatures = smileFeatures;
         _ioContext = ioCtxt;
         final DupDetector dups = StreamWriteFeature.STRICT_DUPLICATE_DETECTION.enabledIn(streamWriteFeatures)
                 ? DupDetector.rootDetector(this) : null;
-        _tokenWriteContext = JsonWriteContext.createRootContext(dups);
+                _tokenWriteContext = SmileWriteContext.createRootContext(dups);
         _smileBufferRecycler = _smileBufferRecycler();
         _out = out;
         _bufferRecyclable = bufferRecyclable;
@@ -457,25 +413,6 @@
 
     /*
     /**********************************************************************
-    /* Overridden output state handling methods
-    /**********************************************************************
-     */
-    
-    @Override
-    public final TokenStreamContext getOutputContext() { return _tokenWriteContext; }
-
-    @Override
-    public final Object getCurrentValue() {
-        return _tokenWriteContext.getCurrentValue();
-    }
-
-    @Override
-    public final void setCurrentValue(Object v) {
-        _tokenWriteContext.setCurrentValue(v);
-    }
-    
-    /*
-    /**********************************************************************
     /* Capability introspection
     /**********************************************************************
      */
@@ -509,32 +446,28 @@
     }
 
     /*
-<<<<<<< HEAD
-    /**********************************************************************
-=======
-    /**********************************************************
+    /**********************************************************************
     /* Overridden methods, output context (and related)
-    /**********************************************************
+    /**********************************************************************
      */
 
     @Override
     public Object getCurrentValue() {
-        return _smileContext.getCurrentValue();
+        return _tokenWriteContext.getCurrentValue();
     }
 
     @Override
     public void setCurrentValue(Object v) {
-        _smileContext.setCurrentValue(v);
-    }
-
-    @Override
-    public JsonStreamContext getOutputContext() {
-        return _smileContext;
+        _tokenWriteContext.setCurrentValue(v);
+    }
+
+    @Override
+    public TokenStreamContext getOutputContext() {
+        return _tokenWriteContext;
     }
 
     /*
-    /**********************************************************
->>>>>>> 04be0731
+    /**********************************************************************
     /* Overridden methods, write methods
     /**********************************************************************
      */
@@ -546,11 +479,7 @@
     @Override
     public final void writeFieldName(String name)  throws IOException
     {
-<<<<<<< HEAD
-        if (_tokenWriteContext.writeFieldName(name) == JsonWriteContext.STATUS_EXPECT_VALUE) {
-=======
-        if (!_smileContext.writeFieldName(name)) {
->>>>>>> 04be0731
+        if (!_tokenWriteContext.writeFieldName(name)) {
             _reportError("Can not write a field name, expecting a value");
         }
         _writeFieldName(name);
@@ -561,11 +490,7 @@
         throws IOException
     {
         // Object is a value, need to verify it's allowed
-<<<<<<< HEAD
-        if (_tokenWriteContext.writeFieldName(name.getValue()) == JsonWriteContext.STATUS_EXPECT_VALUE) {
-=======
-        if (!_smileContext.writeFieldName(name.getValue())) {
->>>>>>> 04be0731
+        if (!_tokenWriteContext.writeFieldName(name.getValue())) {
             _reportError("Can not write a field name, expecting a value");
         }
         _writeFieldName(name);
@@ -575,11 +500,7 @@
     public final void writeStringField(String fieldName, String value)
         throws IOException
     {
-<<<<<<< HEAD
-        if (_tokenWriteContext.writeFieldName(fieldName) == JsonWriteContext.STATUS_EXPECT_VALUE) {
-=======
-        if (!_smileContext.writeFieldName(fieldName)) {
->>>>>>> 04be0731
+        if (!_tokenWriteContext.writeFieldName(fieldName)) {
             _reportError("Can not write a field name, expecting a value");
         }
         _writeFieldName(fieldName);
@@ -629,9 +550,8 @@
      */
     public void writeRaw(byte b) throws IOException
     {
-        /* 08-Jan-2014, tatu: Should we just rather throw an exception? For now,
-         *   allow... maybe have a feature to cause an exception.
-         */
+        // 08-Jan-2014, tatu: Should we just rather throw an exception? For now,
+        //   allow... maybe have a feature to cause an exception.
         _writeByte(b);
     }
 
@@ -656,61 +576,41 @@
     public final void writeStartArray() throws IOException
     {
         _verifyValueWrite("start an array");
-<<<<<<< HEAD
-        _tokenWriteContext = _tokenWriteContext.createChildArrayContext();
-=======
-        _smileContext = _smileContext.createChildArrayContext();
->>>>>>> 04be0731
-        _writeByte(TOKEN_LITERAL_START_ARRAY);
-    }
-
-    @Override
-    public final void writeStartArray(int size) throws IOException
-    {
-        _verifyValueWrite("start an array");
-<<<<<<< HEAD
         _tokenWriteContext = _tokenWriteContext.createChildArrayContext();
         _writeByte(TOKEN_LITERAL_START_ARRAY);
     }
 
     @Override
+    public final void writeStartArray(int size) throws IOException
+    {
+        _verifyValueWrite("start an array");
+        _tokenWriteContext = _tokenWriteContext.createChildArrayContext();
+        _writeByte(TOKEN_LITERAL_START_ARRAY);
+    }
+
+    @Override
     public final void writeStartArray(Object forValue, int size) throws IOException
     {
         _verifyValueWrite("start an array");
-        _tokenWriteContext = _tokenWriteContext.createChildArrayContext(forValue);
-=======
-        _smileContext = _smileContext.createChildArrayContext();
->>>>>>> 04be0731
+        _tokenWriteContext = _tokenWriteContext.createChildArrayContext();
         _writeByte(TOKEN_LITERAL_START_ARRAY);
     }
 
     @Override
     public final void writeEndArray() throws IOException
     {
-<<<<<<< HEAD
         if (!_tokenWriteContext.inArray()) {
             _reportError("Current context not Array but "+_tokenWriteContext.typeDesc());
         }
         _writeByte(TOKEN_LITERAL_END_ARRAY);
         _tokenWriteContext = _tokenWriteContext.getParent();
-=======
-        if (!_smileContext.inArray()) {
-            _reportError("Current context not Array but "+_smileContext.typeDesc());
-        }
-        _writeByte(TOKEN_LITERAL_END_ARRAY);
-        _smileContext = _smileContext.getParent();
->>>>>>> 04be0731
     }
 
     @Override
     public final void writeStartObject() throws IOException
     {
         _verifyValueWrite("start an object");
-<<<<<<< HEAD
-        _tokenWriteContext = _tokenWriteContext.createChildObjectContext();
-=======
-        _smileContext = _smileContext.createChildObjectContext(null);
->>>>>>> 04be0731
+        _tokenWriteContext = _tokenWriteContext.createChildObjectContext(null);
         _writeByte(TOKEN_LITERAL_START_OBJECT);
     }
 
@@ -718,30 +618,18 @@
     public final void writeStartObject(Object forValue) throws IOException
     {
         _verifyValueWrite("start an object");
-<<<<<<< HEAD
-        JsonWriteContext ctxt = _tokenWriteContext.createChildObjectContext(forValue);
+        SmileWriteContext ctxt = _tokenWriteContext.createChildObjectContext(forValue);
         _tokenWriteContext = ctxt;
-=======
-        SmileWriteContext ctxt = _smileContext.createChildObjectContext(forValue);
-        _smileContext = ctxt;
->>>>>>> 04be0731
         _writeByte(TOKEN_LITERAL_START_OBJECT);
     }
     
     @Override
     public final void writeEndObject() throws IOException
     {
-<<<<<<< HEAD
         if (!_tokenWriteContext.inObject()) {
             _reportError("Current context not Object but "+_tokenWriteContext.typeDesc());
         }
         _tokenWriteContext = _tokenWriteContext.getParent();
-=======
-        if (!_smileContext.inObject()) {
-            _reportError("Current context not Object but "+_smileContext.typeDesc());
-        }
-        _smileContext = _smileContext.getParent();
->>>>>>> 04be0731
         _writeByte(TOKEN_LITERAL_END_OBJECT);
     }
 
@@ -1889,12 +1777,7 @@
     protected final void _verifyValueWrite(String typeMsg)
         throws IOException
     {
-<<<<<<< HEAD
-        int status = _tokenWriteContext.writeValue();
-        if (status == JsonWriteContext.STATUS_EXPECT_NAME) {
-=======
-        if (!_smileContext.writeValue()) {
->>>>>>> 04be0731
+        if (!_tokenWriteContext.writeValue()) {
             _reportError("Can not "+typeMsg+", expecting field name");
         }
     }
