--- conflicted
+++ resolved
@@ -576,11 +576,7 @@
     public final void writeStartArray() throws IOException
     {
         _verifyValueWrite("start an array");
-<<<<<<< HEAD
-        _tokenWriteContext = _tokenWriteContext.createChildArrayContext();
-=======
-        _smileContext = _smileContext.createChildArrayContext(null);
->>>>>>> 1e27b2a3
+        _tokenWriteContext = _tokenWriteContext.createChildArrayContext(null);
         _writeByte(TOKEN_LITERAL_START_ARRAY);
     }
 
@@ -588,8 +584,7 @@
     public final void writeStartArray(int size) throws IOException
     {
         _verifyValueWrite("start an array");
-<<<<<<< HEAD
-        _tokenWriteContext = _tokenWriteContext.createChildArrayContext();
+        _tokenWriteContext = _tokenWriteContext.createChildArrayContext(null);
         _writeByte(TOKEN_LITERAL_START_ARRAY);
     }
 
@@ -597,10 +592,7 @@
     public final void writeStartArray(Object forValue, int size) throws IOException
     {
         _verifyValueWrite("start an array");
-        _tokenWriteContext = _tokenWriteContext.createChildArrayContext();
-=======
-        _smileContext = _smileContext.createChildArrayContext(null);
->>>>>>> 1e27b2a3
+        _tokenWriteContext = _tokenWriteContext.createChildArrayContext(forValue);
         _writeByte(TOKEN_LITERAL_START_ARRAY);
     }
 
