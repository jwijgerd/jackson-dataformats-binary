package com.fasterxml.jackson.dataformat.protobuf;

import java.io.*;
import java.math.BigDecimal;
import java.math.BigInteger;

import com.fasterxml.jackson.core.*;
import com.fasterxml.jackson.core.base.ParserMinimalBase;
import com.fasterxml.jackson.core.io.IOContext;
import com.fasterxml.jackson.core.io.NumberInput;
import com.fasterxml.jackson.core.sym.FieldNameMatcher;
import com.fasterxml.jackson.core.util.ByteArrayBuilder;
import com.fasterxml.jackson.core.util.JacksonFeatureSet;
import com.fasterxml.jackson.core.util.TextBuffer;
import com.fasterxml.jackson.core.util.VersionUtil;
import com.fasterxml.jackson.dataformat.protobuf.schema.*;

public class ProtobufParser extends ParserMinimalBase
{
    // State constants

    // State right after parser created; may start root Object
    private final static int STATE_INITIAL = 0;

    // State in which we expect another root-object entry key
    private final static int STATE_ROOT_KEY = 1;

    // State after STATE_ROOT_KEY, when we are about to get a value
    // (scalar or structured)
    private final static int STATE_ROOT_VALUE = 2;

    // Similar to root-key state, but for nested messages
    private final static int STATE_NESTED_KEY = 3;
    
    private final static int STATE_NESTED_VALUE = 4;

    // State in which an unpacked array is starting
    private final static int STATE_ARRAY_START = 5;

    private final static int STATE_ARRAY_START_PACKED = 6;

    // first array of unpacked array
    private final static int STATE_ARRAY_VALUE_FIRST = 7;

    // other values of an unpacked array
    private final static int STATE_ARRAY_VALUE_OTHER = 8;

    private final static int STATE_ARRAY_VALUE_PACKED = 9;

    private final static int STATE_ARRAY_END = 10;

    // state in which the final END_OBJECT is to be returned
    private final static int STATE_MESSAGE_END = 11;
    
    // State after either reaching end-of-input, or getting explicitly closed
    private final static int STATE_CLOSED = 12;

    private final static int[] UTF8_UNIT_CODES = ProtobufUtil.sUtf8UnitLengths;
    
    /*
    /**********************************************************
    /* Configuration
    /**********************************************************
     */

    protected ProtobufSchema _schema;
    
    /*
    /**********************************************************
    /* Generic I/O state
    /**********************************************************
     */

    /**
     * I/O context for this reader. It handles buffer allocation
     * for the reader.
     */
    final protected IOContext _ioContext;

    /**
     * Flag that indicates whether parser is closed or not. Gets
     * set when parser is either closed by explicit call
     * ({@link #close}) or when end-of-input is reached.
     */
    protected boolean _closed;

    /*
    /**********************************************************
    /* Current input data
    /**********************************************************
     */

    // Note: type of actual buffer depends on sub-class, can't include

    /**
     * Pointer to next available character in buffer
     */
    protected int _inputPtr = 0;

    /**
     * Index of character after last available one in the buffer.
     */
    protected int _inputEnd = 0;

    /*
    /**********************************************************
    /* Current input location information
    /**********************************************************
     */

    /**
     * Number of characters/bytes that were contained in previous blocks
     * (blocks that were already processed prior to the current buffer).
     */
    protected long _currInputProcessed = 0L;

    /*
    /**********************************************************
    /* Information about starting location of event
    /* Reader is pointing to; updated on-demand
    /**********************************************************
     */

    // // // Location info at point when current token was started

    /**
     * Total number of bytes/characters read before start of current token.
     * For big (gigabyte-sized) sizes are possible, needs to be long,
     * unlike pointers and sizes related to in-memory buffers.
     */
    protected long _tokenInputTotal = 0; 

    /**
     * Input row on which current token starts, 1-based
     */
    protected int _tokenInputRow = 1;

    /**
     * Column on input row that current token starts; 0-based (although
     * in the end it'll be converted to 1-based)
     */
    protected int _tokenInputCol = 0;
    
    /*
    /**********************************************************
    /* Parsing state
    /**********************************************************
     */

    /**
     * Information about parser context, context in which
     * the next token is to be parsed (root, array, object).
     */
    protected ProtobufReadContext _parsingContext;

    /**
     * Buffer that contains contents of String values, including
     * field names if necessary (name split across boundary,
     * contains escape sequence, or access needed to char array)
     */
    protected final TextBuffer _textBuffer;

    /**
     * Temporary buffer that is needed if field name is accessed
     * using {@link #getTextCharacters} method (instead of String
     * returning alternatives)
     */
    protected char[] _nameCopyBuffer = null;

    /**
     * Flag set to indicate whether the field name is available
     * from the name copy buffer or not (in addition to its String
     * representation  being available via read context)
     */
    protected boolean _nameCopied = false;
    
    /**
     * ByteArrayBuilder is needed if 'getBinaryValue' is called. If so,
     * we better reuse it for remainder of content.
     */
    protected ByteArrayBuilder _byteArrayBuilder = null;

    /**
     * We will hold on to decoded binary data, for duration of
     * current event, so that multiple calls to
     * {@link #getBinaryValue} will not need to decode data more
     * than once.
     */
    protected byte[] _binaryValue;

    /*
    /**********************************************************
    /* Input source config, state (from ex StreamBasedParserBase)
    /**********************************************************
     */

    /**
     * Input stream that can be used for reading more content, if one
     * in use. May be null, if input comes just as a full buffer,
     * or if the stream has been closed.
     */
    protected InputStream _inputStream;

    /**
     * Current buffer from which data is read; generally data is read into
     * buffer from input source, but in some cases pre-loaded buffer
     * is handed to the parser.
     */
    protected byte[] _inputBuffer;

    /**
     * Flag that indicates whether the input buffer is recycable (and
     * needs to be returned to recycler once we are done) or not.
     *<p>
     * If it is not, it also means that parser can NOT modify underlying
     * buffer.
     */
    protected boolean _bufferRecyclable;

    /*
    /**********************************************************
    /* Additional parsing state
    /**********************************************************
     */

    /**
     * The innermost Object type ("message" in proto lingo) we are handling.
     */
    protected ProtobufMessage _currentMessage;

    protected ProtobufField _currentField;
    
    /**
     * Flag that indicates that the current token has not yet
     * been fully processed, and needs to be finished for
     * some access (or skipped to obtain the next token)
     */
    protected boolean _tokenIncomplete = false;

    /**
     * Current state of the parser.
     */
    protected int _state = STATE_INITIAL;

    protected int _nextTag;

    /**
     * Length of the value that parser points to, for scalar values that use length
     * prefixes (Strings, binary data).
     */
    protected int _decodedLength;

    protected int _currentEndOffset = Integer.MAX_VALUE;
    
    /*
    /**********************************************************
    /* Numeric conversions
    /**********************************************************
     */

    /**
     * Bitfield that indicates which numeric representations
     * have been calculated for the current type
     */
    protected int _numTypesValid = 0;

    // First primitives

    protected int _numberInt;
    protected float _numberFloat;

    protected long _numberLong;
    protected double _numberDouble;

    // And then object types

    protected BigInteger _numberBigInt;
    protected BigDecimal _numberBigDecimal;

    /*
    /**********************************************************
    /* Life-cycle
    /**********************************************************
     */

    public ProtobufParser(ObjectReadContext readCtxt, IOContext ioCtxt,
            int parserFeatures, ProtobufSchema schema,
            InputStream in, byte[] inputBuffer, int start, int end,
            boolean bufferRecyclable)
    {
        super(readCtxt, parserFeatures);
        _ioContext = ioCtxt;

        _inputStream = in;
        _inputBuffer = inputBuffer;
        _inputPtr = start;
        _inputEnd = end;
        _bufferRecyclable = bufferRecyclable;
        _textBuffer = ioCtxt.constructTextBuffer();
        _parsingContext = ProtobufReadContext.createRootContext();

        _tokenInputRow = -1;
        _tokenInputCol = -1;

        setSchema(schema);
    }

    public void setSchema(ProtobufSchema schema)
    {
        if (_schema == schema) {
            return;
        }
        if (_state != STATE_INITIAL) {
            throw new IllegalStateException("Can not change Schema after parsing has started");
        }
        _schema = schema;
        // start with temporary root...
//        _currentContext = _rootContext = ProtobufReadContext.createRootContext(this, schema);
    }

<<<<<<< HEAD
=======
    @Override
    public ObjectCodec getCodec() {
        return _objectCodec;
    }

    @Override
    public void setCodec(ObjectCodec c) {
        _objectCodec = c;
    }

    @Override // since 2.12
    public JacksonFeatureSet<StreamReadCapability> getReadCapabilities() {
        // Defaults are fine
        return DEFAULT_READ_CAPABILITIES;
    }

>>>>>>> d0c58e71
    /*                                                                                       
    /**********************************************************                              
    /* Versioned                                                                             
    /**********************************************************                              
     */

    @Override
    public Version version() {
        return PackageVersion.VERSION;
    }

    /*
    /**********************************************************
    /* Abstract impls
    /**********************************************************
     */

    @Override
    public int releaseBuffered(OutputStream out) throws IOException
    {
        int count = _inputEnd - _inputPtr;
        if (count < 1) {
            return 0;
        }
        // let's just advance ptr to end
        int origPtr = _inputPtr;
        out.write(_inputBuffer, origPtr, count);
        return count;
    }
    
    @Override
    public Object getInputSource() {
        return _inputStream;
    }

    /**
     * Overridden since we do not really have character-based locations,
     * but we do have byte offset to specify.
     */
    @Override
    public JsonLocation getTokenLocation()
    {
        // token location is correctly managed...
        return new JsonLocation(_ioContext.getSourceReference(),
                _tokenInputTotal, // bytes
                -1, -1, (int) _tokenInputTotal); // char offset, line, column
    }   

    /**
     * Overridden since we do not really have character-based locations,
     * but we do have byte offset to specify.
     */
    @Override
    public JsonLocation getCurrentLocation()
    {
        final long offset = _currInputProcessed + _inputPtr;
        return new JsonLocation(_ioContext.getSourceReference(),
                offset, // bytes
                -1, -1, (int) offset); // char offset, line, column
    }

    /**
     * Method that can be called to get the name associated with
     * the current event.
     */
    @Override
    public String currentName() throws IOException
    {
        if (_currToken == JsonToken.START_OBJECT || _currToken == JsonToken.START_ARRAY) {
            ProtobufReadContext parent = _parsingContext.getParent();
            return parent.currentName();
        }
        return _parsingContext.currentName();
    }

    @Override
    public void close() throws IOException
    {
        _state = STATE_CLOSED;
        if (!_closed) {
            _closed = true;
            try {
                _closeInput();
            } finally {
                // as per [JACKSON-324], do in finally block
                // Also, internal buffer(s) can now be released as well
                _releaseBuffers();
            }
        }
    }

    @Override
    public boolean isClosed() { return _closed; }

    @Override
    public ProtobufReadContext getParsingContext() {
        return _parsingContext;
    }

    @Override
    public void setCurrentValue(Object v) {
        _parsingContext.setCurrentValue(v);
    }

    @Override
    public Object getCurrentValue() {
        return _parsingContext.getCurrentValue();
    }
    
    /*
    /**********************************************************
    /* Overridden methods
    /**********************************************************
     */

    @Override
    public boolean canUseSchema(FormatSchema schema) {
        return (schema instanceof ProtobufSchema);
    }

    @Override public ProtobufSchema getSchema() {
        return _schema;
    }

    @Override
    public void setSchema(FormatSchema schema)
    {
        if (!(schema instanceof ProtobufSchema)) {
            throw new IllegalArgumentException("Can not use FormatSchema of type "
                    +schema.getClass().getName());
        }
        setSchema((ProtobufSchema) schema);
    }
    
    @Override
    public boolean hasTextCharacters()
    {
        if (_currToken == JsonToken.VALUE_STRING) {
            return _textBuffer.hasTextAsCharacters();
        }
        if (_currToken == JsonToken.FIELD_NAME) {
            return _nameCopied;
        }
        return false;
    }

    protected void _releaseBuffers() throws IOException
    {
         if (_bufferRecyclable) {
             byte[] buf = _inputBuffer;
             if (buf != null) {
                 _inputBuffer = null;
                 _ioContext.releaseReadIOBuffer(buf);
             }
         }
         _textBuffer.releaseBuffers();
         char[] buf = _nameCopyBuffer;
         if (buf != null) {
             _nameCopyBuffer = null;
             _ioContext.releaseNameCopyBuffer(buf);
         }
    }

    /*
    /**********************************************************
    /* JsonParser impl
    /**********************************************************
     */

    /*
    @Override
    public JsonToken nextToken() throws IOException
    {
        JsonToken t = nextTokenX();
        if (t == JsonToken.FIELD_NAME) {
            System.out.print("Field name: "+currentName());
        } else if (t == JsonToken.VALUE_NUMBER_INT) {
            System.out.print("Int: "+getIntValue());
        } else if (t == JsonToken.VALUE_STRING) {
            System.out.print("String: '"+getText()+"'");
        } else {
            System.out.print("Next: "+t);
        }
        System.out.println(" (state now: "+_state+", ptr "+_inputPtr+")");
        return t;
    }

    public JsonToken nextTokenX() throws IOException {
    */

    @Override
    public JsonToken nextToken() throws IOException
    {
        _numTypesValid = NR_UNKNOWN;
        // For longer tokens (text, binary), we'll only read when requested
        if (_tokenIncomplete) {
            _tokenIncomplete = false;
            _skipBytes(_decodedLength);
        }
        _tokenInputTotal = _currInputProcessed + _inputPtr;
        // also: clear any data retained so far
        _binaryValue = null;

        switch (_state) {
        case STATE_INITIAL:
            if (_schema == null) {
                _reportError("No Schema has been assigned: can not decode content");
            }
            _currentMessage = _schema.getRootType();
            _currentField = _currentMessage.firstField();
            _state = STATE_ROOT_KEY;
            _parsingContext.setMessageType(_currentMessage);            
            return (_currToken = JsonToken.START_OBJECT);

        case STATE_ROOT_KEY:
            // end-of-input?
            if (_inputPtr >= _inputEnd) {
                if (!loadMore()) {
                    close();
                    return (_currToken = JsonToken.END_OBJECT);
                }
            }
            return _handleRootKey(_decodeVInt());
        case STATE_ROOT_VALUE:
            {
                JsonToken t = _readNextValue(_currentField.type, STATE_ROOT_KEY);
                _currToken = t;
                return t;
            }
        case STATE_NESTED_KEY:
            if (_checkEnd()) {
                return (_currToken = JsonToken.END_OBJECT);
            }
            return _handleNestedKey(_decodeVInt());

        case STATE_ARRAY_START:
            _parsingContext = _parsingContext.createChildArrayContext(_currentField);            
            _state = STATE_ARRAY_VALUE_FIRST;
            return (_currToken = JsonToken.START_ARRAY);

        case STATE_ARRAY_START_PACKED:

            int len = _decodeLength();
            int newEnd = _inputPtr + len;

            // First: validate that we do not extend past end offset of enclosing message
            if (!_parsingContext.inRoot()) {
                if (newEnd > _currentEndOffset) {
                    _reportErrorF("Packed array for field '%s' (of type %s) extends past end of enclosing message: %d > %d (length: %d)",
                            _currentField.name, _currentMessage.getName(), newEnd, _currentEndOffset, len);
                }
            }
            _currentEndOffset = newEnd; 
            _parsingContext = _parsingContext.createChildArrayContext(_currentField, newEnd);            
            _state = STATE_ARRAY_VALUE_PACKED;
            return (_currToken = JsonToken.START_ARRAY);

        case STATE_ARRAY_VALUE_FIRST: // unpacked
            {
                // false -> not root... or should we check?
                JsonToken t = _readNextValue(_currentField.type, STATE_ARRAY_VALUE_OTHER);
                _currToken = t;
                return t;
            }

        case STATE_ARRAY_VALUE_OTHER: // unpacked
            if (_checkEnd()) { // need to check constraints set by surrounding Message (object)
                return (_currToken = JsonToken.END_ARRAY);
            }
            if (_inputPtr >= _inputEnd) {
                if (!loadMore()) {
                    ProtobufReadContext parent = _parsingContext.getParent();
                    // Ok to end if and only if root value
                    if (!parent.inRoot()) {
                        _reportInvalidEOF();
                    }
                    _parsingContext = parent;
                    _currentField = parent.getField();
                    _state = STATE_MESSAGE_END;
                    return (_currToken = JsonToken.END_ARRAY);
                }
            }
            {
                int tag = _decodeVInt();
                // expected case: another value in same array
                if (_currentField.id == (tag >> 3)) {
                    JsonToken t = _readNextValue(_currentField.type, STATE_ARRAY_VALUE_OTHER);
                    _currToken = t;
                    // remain in same state
                    return t;
                }
                // otherwise, different field, need to end this array
                _nextTag = tag;
                ProtobufReadContext parent = _parsingContext.getParent();
                _parsingContext = parent;
                _currentField = parent.getField();
                _state = STATE_ARRAY_END;
                return (_currToken = JsonToken.END_ARRAY);
            }

        case STATE_ARRAY_VALUE_PACKED:
            if (_checkEnd()) { // need to check constraints of this array itself
                return (_currToken = JsonToken.END_ARRAY);
            }
            {
                JsonToken t = _readNextValue(_currentField.type, STATE_ARRAY_VALUE_PACKED);
                _currToken = t;
                // remain in same state
                return t;
            }
            
        case STATE_ARRAY_END: // only used with unpacked and with "_nextTag"

            // We have returned END_ARRAY; now back to similar to STATE_ROOT_KEY / STATE_NESTED_KEY
            
            // First, similar to STATE_ROOT_KEY:
            if (_parsingContext.inRoot()) {
                return _handleRootKey(_nextTag);
            }
            return _handleNestedKey(_nextTag);

        case STATE_NESTED_VALUE:
            {
                JsonToken t = _readNextValue(_currentField.type, STATE_NESTED_KEY);
                _currToken = t;
                return t;
            }

        case STATE_MESSAGE_END: // occurs if we end with array
            close(); // sets state to STATE_CLOSED
            return (_currToken = JsonToken.END_OBJECT);

        case STATE_CLOSED:
            return null;

        default:
        }
        VersionUtil.throwInternal();
        return null;
    }

    private boolean _checkEnd() throws IOException
    {
        if (_inputPtr < _currentEndOffset) {
            return false;
        }
        if (_inputPtr > _currentEndOffset) {
            _reportErrorF("Decoding: current inputPtr (%d) exceeds end offset (%d) (for message of type %s): corrupt content?",
                    _inputPtr, _currentEndOffset, _currentMessage.getName());
        }
        ProtobufReadContext parentCtxt = _parsingContext.getParent();
        _parsingContext = parentCtxt;
        _currentMessage = parentCtxt.getMessageType();
        _currentEndOffset = parentCtxt.getEndOffset();
        _currentField = parentCtxt.getField();
        if (_parsingContext.inRoot()) {
            _state =  STATE_ROOT_KEY;
        } else if (_parsingContext.inArray()) {
            _state = _currentField.packed ? STATE_ARRAY_VALUE_PACKED : STATE_ARRAY_VALUE_OTHER;
        } else {
            _state = STATE_NESTED_KEY;
        }
        return true;
    }

    private JsonToken _handleRootKey(int tag) throws IOException
    {
        int wireType = (tag & 0x7);
        final int id = (tag >> 3);

        ProtobufField f;
        if (_currentField != null) {
            if ((f = _currentField.nextOrThisIf(id)) == null) {
                if ((f = _currentMessage.field(id)) == null) {
                    return _skipUnknownField(id, wireType);
                }
            }
        } else {
            if ((f = _currentMessage.field(id)) == null) {
                return _skipUnknownField(id, wireType);
            }
        }
        _parsingContext.setCurrentName(f.name);
        // otherwise quickly validate compatibility
        if (!f.isValidFor(wireType)) {
            _reportIncompatibleType(f, wireType);
        }
        // array?
        if (f.repeated) {
            if (f.packed) {
                _state = STATE_ARRAY_START_PACKED;
            } else {
                _state = STATE_ARRAY_START;
            }                    
        } else {
            _state = STATE_ROOT_VALUE;
        }
        _currentField = f;
        return (_currToken = JsonToken.FIELD_NAME);
    }

    private JsonToken _handleNestedKey(int tag) throws IOException
    {
        int wireType = (tag & 0x7);
        int id = (tag >> 3);

        ProtobufField f;
        if (_currentField != null) {
            if ((f = _currentField.nextOrThisIf(id)) == null) {
                if ((f = _currentMessage.field(id)) == null) {
                    return _skipUnknownField(id, wireType);
                }
            }
        } else {
            if ((f = _currentMessage.field(id)) == null) {
                return _skipUnknownField(id, wireType);
            }
        }
        
        if ((_currentField == null) || (f = _currentField.nextOrThisIf(id)) == null) {
            f = _currentMessage.field(id);
        }
        // Note: may be null; if so, value needs to be skipped
        if (f == null) {
            return _skipUnknownField(id, wireType);
        }
        _parsingContext.setCurrentName(f.name);
        if (!f.isValidFor(wireType)) {
            _reportIncompatibleType(f, wireType);
        }

        // array?
        if (f.repeated) {
            if (f.packed) {
                _state = STATE_ARRAY_START_PACKED;
            } else {
                _state = STATE_ARRAY_START;
            }                    
        } else {
            _state = STATE_NESTED_VALUE;
        }
        _currentField = f;
        return (_currToken = JsonToken.FIELD_NAME);
    }

    private JsonToken _readNextValue(FieldType t, int nextState) throws IOException
    {
        JsonToken type;

        switch (_currentField.type) {
        case DOUBLE:
            _numberDouble = Double.longBitsToDouble(_decode64Bits());
            _numTypesValid = NR_DOUBLE;
            type = JsonToken.VALUE_NUMBER_FLOAT;
            break;
        case FLOAT:
            _numberFloat = Float.intBitsToFloat(_decode32Bits());
            _numTypesValid = NR_FLOAT;
            type =  JsonToken.VALUE_NUMBER_FLOAT;
            break;
        case VINT32_Z:
            _numberInt = ProtobufUtil.zigzagDecode(_decodeVInt());
            _numTypesValid = NR_INT;
            type =  JsonToken.VALUE_NUMBER_INT;
            break;
        case VINT64_Z:
            _numberLong = ProtobufUtil.zigzagDecode(_decodeVLong());
            _numTypesValid = NR_LONG;
            type =  JsonToken.VALUE_NUMBER_INT;
            break;
        case VINT32_STD:
            _numberInt = _decodeVInt();
            _numTypesValid = NR_INT;
            type =  JsonToken.VALUE_NUMBER_INT;
            break;
        case VINT64_STD:
            _numberLong = _decodeVLong();
            _numTypesValid = NR_LONG;
            type =  JsonToken.VALUE_NUMBER_INT;
            break;
        case FIXINT32:
            _numberInt = _decode32Bits();
            _numTypesValid = NR_INT;
            type =  JsonToken.VALUE_NUMBER_INT;
            break;
        case FIXINT64:
            _numberLong = _decode64Bits();
            _numTypesValid = NR_LONG;
            type =  JsonToken.VALUE_NUMBER_INT;
            break;
        case BOOLEAN:
            if (_inputPtr >= _inputEnd) {
                loadMoreGuaranteed();
            }
            {
                int i = _inputBuffer[_inputPtr++];
                // let's be strict here. But keep in mind that it's zigzag encoded so
                // we shall value values of '1' and '2'
                if (i == 1) {
                    type = JsonToken.VALUE_TRUE; 
                } else if (i == 0) {
                    type = JsonToken.VALUE_FALSE; 
                } else {
                    _reportError(String.format("Invalid byte value for bool field %s: 0x%2x; should be either 0x0 or 0x1",
                            _currentField.name, i));
                    type = null;
                }
            }
            break;

        case STRING:
            {
                int len = _decodeLength();
                _decodedLength = len;            
                if (len == 0) {
                    _textBuffer.resetWithEmpty();
                } else {
                    _tokenIncomplete = true;
                }
            }
            type = JsonToken.VALUE_STRING;
            break;

        case BYTES:
            {
                int len = _decodeLength();
                _decodedLength = len;            
                if (len == 0) {
                    _binaryValue = ByteArrayBuilder.NO_BYTES;
                } else {
                    _tokenIncomplete = true;
                }
            }
            type = JsonToken.VALUE_EMBEDDED_OBJECT;
            break;

        case ENUM:
            // 12-Feb-2015, tatu: Can expose as index (int) or name, but internally encoded as VInt.
            //    So for now, expose as is; may add a feature to choose later on.
            // But! May or may not be directly mapped; may need to translate
            {
                int ix = _decodeLength();
                if (_currentField.isStdEnum) {
                    _numberInt = ix;
                    _numTypesValid = NR_INT;
                    type =  JsonToken.VALUE_NUMBER_INT;
                } else {
                    // Could translate to better id, but for now let databind
                    // handle that part
                    String enumStr = _currentField.findEnumByIndex(ix);
                    if (enumStr == null) {
                        _reportErrorF("Unknown id %d (for enum field %s)", ix, _currentField.name);
                    }
                    type = JsonToken.VALUE_STRING;
                    _textBuffer.resetWithString(enumStr);
                }
            }
            break;

        case MESSAGE:
            {
                ProtobufMessage msg = _currentField.getMessageType();
                _currentMessage = msg;
                int len = _decodeLength();
                int newEnd = _inputPtr + len;

                // First: validate that we do not extend past end offset of enclosing message
                if (newEnd > _currentEndOffset) {
                    _reportErrorF("Message for field '%s' (of type %s) extends past end of enclosing message: %d > %d (length: %d)",
                            _currentField.name, msg.getName(), newEnd, _currentEndOffset, len);
                }
                _currentEndOffset = newEnd; 
                _state = STATE_NESTED_KEY;
                _parsingContext = _parsingContext.createChildObjectContext(msg, _currentField, newEnd);            
                _currentField = msg.firstField();
            }
            return JsonToken.START_OBJECT;

        default:
            throw new UnsupportedOperationException("Type "+_currentField.type+" not yet supported");
        }
        _state = nextState;
        return type;
    }

    private JsonToken _skipUnknownField(int tag, int wireType) throws IOException
    {
        // First: is this even allowed?
        if (!isEnabled(StreamReadFeature.IGNORE_UNDEFINED)) {
            _reportErrorF("Undefined property (id %d, wire type %d) for message type %s: not allowed to ignore, as `JsonParser.Feature.IGNORE_UNDEFINED` disabled",
                    tag, wireType, _currentMessage.getName());
        }
        while (true) {
            _skipUnknownValue(wireType);
            // 05-Dec-2017, tatu: as per [#126] seems like we need to check this not just for
            //    STATE_NESTED_KEY but for arrays too at least?
            if (_checkEnd()) {
                return (_currToken = JsonToken.END_OBJECT);
            }
            if (_state == STATE_NESTED_KEY) {
                if (_inputPtr >= _inputEnd) {
                    loadMoreGuaranteed();
                }
            } else if (_inputPtr >= _inputEnd) {
                if (!loadMore()) {
                    close();
                    return (_currToken = JsonToken.END_OBJECT);
                }
            }
            tag = _decodeVInt();
            
            wireType = (tag & 0x7);
            // Note: may be null; if so, value needs to be skipped
            _currentField = _currentMessage.field(tag >> 3);
            if (_currentField == null) {
                continue;
            }
            _parsingContext.setCurrentName(_currentField.name);
            _state = STATE_ROOT_VALUE;
            // otherwise quickly validate compatibility
            if (!_currentField.isValidFor(wireType)) {
                _reportIncompatibleType(_currentField, wireType);
            }
            return (_currToken = JsonToken.FIELD_NAME);
        }
    }
        
    private void _skipUnknownValue(int wireType) throws IOException
    {
        switch (wireType) {
        case WireType.VINT:
            _skipVInt();
            break;
        case WireType.FIXED_32BIT:
            _skipBytes(4);
            break;
        case WireType.FIXED_64BIT:
            _skipBytes(8);
            break;
        case WireType.LENGTH_PREFIXED:
            int len = _decodeLength();
            _skipBytes(len);
            break;
        default:
            _reportError(String.format("Unrecognized wire type 0x%x for unknown field within message of type %s)",
                    wireType, _currentMessage.getName()));
        }
    }

    /*
    /**********************************************************
    /* Public API, traversal, optimized: nextFieldName()
    /**********************************************************
     */

    @Override
    public String nextFieldName() throws IOException
    {
        if (_state == STATE_ROOT_KEY) {
            if (_inputPtr >= _inputEnd) {
                if (!loadMore()) {
                    close();
                    _currToken = JsonToken.END_OBJECT;
                    return null;
                }
            }
            int tag = _decodeVInt();
            // inlined _handleRootKey()

            int wireType = (tag & 0x7);
            int id = (tag >> 3);

            ProtobufField f = _findField(id);
            if (f == null) {
                if (_skipUnknownField(id, wireType) != JsonToken.FIELD_NAME) {
                    return null;
                }
                // sub-optimal as skip method already set it, but:
            }
            String name = _currentField.name;
            _parsingContext.setCurrentName(name);
            if (!_currentField.isValidFor(wireType)) {
                _reportIncompatibleType(_currentField, wireType);
            }

            // array?
            if (_currentField.repeated) {
                if (_currentField.packed) {
                    _state = STATE_ARRAY_START_PACKED;
                } else {
                    _state = STATE_ARRAY_START;
                }                    
            } else {
                _state = STATE_ROOT_VALUE;
            }
            _currToken = JsonToken.FIELD_NAME;
            return name;
        }
        if (_state == STATE_NESTED_KEY) {
            if (_checkEnd()) {
                _currToken = JsonToken.END_OBJECT;
                return null;
            }
            int tag = _decodeVInt();
            // inlined '_handleNestedKey()'

            int wireType = (tag & 0x7);
            int id = (tag >> 3);

            ProtobufField f = _findField(id);
            if (f == null) {
                if (_skipUnknownField(id, wireType) != JsonToken.FIELD_NAME) {
                    return null;
                }
                // sub-optimal as skip method already set it, but:
            }
            final String name = _currentField.name;
            _parsingContext.setCurrentName(name);
            if (!_currentField.isValidFor(wireType)) {
                _reportIncompatibleType(_currentField, wireType);
            }

            // array?
            if (_currentField.repeated) {
                if (_currentField.packed) {
                    _state = STATE_ARRAY_START_PACKED;
                } else {
                    _state = STATE_ARRAY_START;
                }                    
            } else {
                _state = STATE_NESTED_VALUE;
            }
            _currToken = JsonToken.FIELD_NAME;
            return name;
        }
        if (_state == STATE_MESSAGE_END) {
            _currToken = JsonToken.END_OBJECT;
            return null;
        }
        return (nextToken() == JsonToken.FIELD_NAME) ? currentName() : null;
    }

    @Override
    public boolean nextFieldName(SerializableString sstr) throws IOException
    {
        if (_state == STATE_ROOT_KEY) {
            if (_inputPtr >= _inputEnd) {
                if (!loadMore()) {
                    close();
                    _currToken = JsonToken.END_OBJECT;
                    return false;
                }
            }
            final int tag = _decodeVInt();
            // inlined _handleRootKey()

            final int wireType = (tag & 0x7);
            final int id = (tag >> 3);

            ProtobufField f = _findField(id);
            if (f == null) {
                _skipUnknownField(id, wireType);
                // may or may not match, but let caller figure it out
                return false;
            }
            String name = _currentField.name;
            _parsingContext.setCurrentName(name);
            if (!_currentField.isValidFor(wireType)) {
                _reportIncompatibleType(_currentField, wireType);
            }

            // array?
            if (_currentField.repeated) {
                if (_currentField.packed) {
                    _state = STATE_ARRAY_START_PACKED;
                } else {
                    _state = STATE_ARRAY_START;
                }                    
            } else {
                _state = STATE_ROOT_VALUE;
            }
            _currToken = JsonToken.FIELD_NAME;
            return name.equals(sstr.getValue());
        }
        if (_state == STATE_NESTED_KEY) {
            if (_checkEnd()) {
                _currToken = JsonToken.END_OBJECT;
                return false;
            }
            final int tag = _decodeVInt();
            // inlined '_handleNestedKey()'

            final int wireType = (tag & 0x7);
            final int id = (tag >> 3);

            ProtobufField f = _findField(id);
            if (f == null) {
                _skipUnknownField(id, wireType);
                // may or may not match, but let caller figure it out
                return false;
            }
            final String name = _currentField.name;
            _parsingContext.setCurrentName(name);
            if (!_currentField.isValidFor(wireType)) {
                _reportIncompatibleType(_currentField, wireType);
            }

            // array?
            if (_currentField.repeated) {
                if (_currentField.packed) {
                    _state = STATE_ARRAY_START_PACKED;
                } else {
                    _state = STATE_ARRAY_START;
                }                    
            } else {
                _state = STATE_NESTED_VALUE;
            }
            _currToken = JsonToken.FIELD_NAME;
            return name.equals(sstr.getValue());
        }
        if (_state == STATE_MESSAGE_END) {
            _currToken = JsonToken.END_OBJECT;
            return false;
        }
        return (nextToken() == JsonToken.FIELD_NAME) && sstr.getValue().equals(currentName());
    }

    @Override
    public int nextFieldName(FieldNameMatcher matcher) throws IOException
    {
        if (_state == STATE_ROOT_KEY) {
            if (_inputPtr >= _inputEnd) {
                if (!loadMore()) {
                    close();
                    _currToken = JsonToken.END_OBJECT;
                    return FieldNameMatcher.MATCH_END_OBJECT;
                }
            }
            final int tag = _decodeVInt();
            // inlined _handleRootKey()

            int wireType = (tag & 0x7);
            final int id = (tag >> 3);

            ProtobufField f = _findField(id);
            if (f == null) {
                JsonToken t = _skipUnknownField(id, wireType);
                if (t != JsonToken.FIELD_NAME) {
                    return (t == JsonToken.END_OBJECT)
                            ? FieldNameMatcher.MATCH_END_OBJECT : FieldNameMatcher.MATCH_ODD_TOKEN;
                }
                // sub-optimal as skip method already set it, but:
                // [dataformats-binary#202]: need to reset after skipping
                wireType = _currentField.wireType;
            }
            String name = _currentField.name;
            _parsingContext.setCurrentName(name);
            if (!_currentField.isValidFor(wireType)) {
                _reportIncompatibleType(_currentField, wireType);
            }

            // array?
            if (_currentField.repeated) {
                _state = _currentField.packed
                        ? STATE_ARRAY_START_PACKED : STATE_ARRAY_START;
            } else {
                _state = STATE_ROOT_VALUE;
            }
            _currToken = JsonToken.FIELD_NAME;
            return matcher.matchName(name);
        }
        if (_state == STATE_NESTED_KEY) {
            if (_checkEnd()) {
                _currToken = JsonToken.END_OBJECT;
                return FieldNameMatcher.MATCH_END_OBJECT;
            }
            final int tag = _decodeVInt();
            // inlined '_handleNestedKey()'

            int wireType = (tag & 0x7);
            final int id = (tag >> 3);

            ProtobufField f = _findField(id);
            if (f == null) {
                JsonToken t = _skipUnknownField(id, wireType);
                if (t != JsonToken.FIELD_NAME) {
                    return (t == JsonToken.END_OBJECT)
                            ? FieldNameMatcher.MATCH_END_OBJECT : FieldNameMatcher.MATCH_ODD_TOKEN;
                }
                // sub-optimal as skip method already set it, but:
                // [dataformats-binary#202]: need to reset after skipping
                wireType = _currentField.wireType;
            }
            final String name = _currentField.name;
            _parsingContext.setCurrentName(name);
            if (!_currentField.isValidFor(wireType)) {
                _reportIncompatibleType(_currentField, wireType);
            }

            // array?
            if (_currentField.repeated) {
                _state = _currentField.packed
                        ? STATE_ARRAY_START_PACKED : STATE_ARRAY_START;
            } else {
                _state = STATE_NESTED_VALUE;
            }
            _currToken = JsonToken.FIELD_NAME;
            return matcher.matchName(name);
        }
        if (_state == STATE_MESSAGE_END) {
            _currToken = JsonToken.END_OBJECT;
            return FieldNameMatcher.MATCH_END_OBJECT;
        }
        // 13-Nov-2017, tatu: Can this ever return a field name?
        return _nextFieldName2(matcher);
    }

    private int _nextFieldName2(FieldNameMatcher matcher) throws IOException
    {
        JsonToken t = nextToken();
        if (t == JsonToken.FIELD_NAME) {
            return matcher.matchName(currentName());
        }
        if (t == JsonToken.END_OBJECT) {
            return FieldNameMatcher.MATCH_END_OBJECT;
        }
        return FieldNameMatcher.MATCH_ODD_TOKEN;
    }

    /*
    /**********************************************************
    /* Public API, traversal, optimized: nextFieldName()
    /**********************************************************
     */

    @Override
    public String nextTextValue() throws IOException
    {
        // Copied from `nexdtToken()`, as appropriate
        _numTypesValid = NR_UNKNOWN;
        if (_tokenIncomplete) {
            _tokenIncomplete = false;
            _skipBytes(_decodedLength);
        }
        _tokenInputTotal = _currInputProcessed + _inputPtr;
        _binaryValue = null;

        switch (_state) {
        case STATE_ROOT_VALUE:
            {
                JsonToken t = _readNextValue(_currentField.type, STATE_ROOT_KEY);
                _currToken = t;
                return (t == JsonToken.VALUE_STRING) ? getText() : null;
            }
        case STATE_NESTED_VALUE:
            {
                JsonToken t = _readNextValue(_currentField.type, STATE_NESTED_KEY);
                _currToken = t;
                return (t == JsonToken.VALUE_STRING) ? getText() : null;
            }
        case STATE_ARRAY_VALUE_FIRST: // unpacked
            if (_currentField.type == FieldType.STRING) {
                _state = STATE_ARRAY_VALUE_OTHER;
                break;
            }
            _currToken = _readNextValue(_currentField.type, STATE_ARRAY_VALUE_OTHER);
            return null;
        case STATE_ARRAY_VALUE_OTHER: // unpacked
            if (_checkEnd()) { // need to check constraints set by surrounding Message (object)
                _currToken = JsonToken.END_ARRAY;
                return null;
            }
            if (_inputPtr >= _inputEnd) {
                if (!loadMore()) {
                    ProtobufReadContext parent = _parsingContext.getParent();
                    // Ok to end if and only if root value
                    if (!parent.inRoot()) {
                        _reportInvalidEOF();
                    }
                    _parsingContext = parent;
                    _currentField = parent.getField();
                    _state = STATE_MESSAGE_END;
                    _currToken = JsonToken.END_ARRAY;
                    return null;
                }
            }
            {
                int tag = _decodeVInt();
                // expected case: another value in same array
                if (_currentField.id == (tag >> 3)) {
                    if (_currentField.type == FieldType.STRING) {
                        break;
                    }
                    _currToken = _readNextValue(_currentField.type, STATE_ARRAY_VALUE_OTHER);
                    return null;
                }
                // otherwise, different field, need to end this array
                _nextTag = tag;
                ProtobufReadContext parent = _parsingContext.getParent();
                _parsingContext = parent;
                _currentField = parent.getField();
            }
            _state = STATE_ARRAY_END;
            _currToken = JsonToken.END_ARRAY;
            return null;

        case STATE_ARRAY_VALUE_PACKED:
            if (_checkEnd()) { // need to check constraints of this array itself
                _currToken = JsonToken.END_ARRAY;
                return null;
            }
            if (_currentField.type != FieldType.STRING) {
                _currToken = _readNextValue(_currentField.type, STATE_ARRAY_VALUE_PACKED);
                return null;
            }
            break;
        default:
            return (nextToken() == JsonToken.VALUE_STRING) ? getText() : null;
        }

        // At this point we know we have text token so:
        final int len = _decodeLength();
        _decodedLength = len;            
        _currToken = JsonToken.VALUE_STRING;
        if (len == 0) {
            _textBuffer.resetWithEmpty();
            return "";
        }
        if ((_inputPtr + len) <= _inputEnd) {
            return _finishShortText(len);
        }
        _finishToken();
        return _textBuffer.contentsAsString();
    }

    private final ProtobufField _findField(int id)
    {
        ProtobufField f;
        if ((_currentField == null) || (f = _currentField.nextOrThisIf(id)) == null) {
            f = _currentMessage.field(id);
        }
        _currentField = f;
        return f;
    }

    /*
    /**********************************************************
    /* Public API, access to token information, text
    /**********************************************************
     */

    /**
     * Method for accessing textual representation of the current event;
     * if no current event (before first call to {@link #nextToken}, or
     * after encountering end-of-input), returns null.
     * Method can be called for any event.
     */
    @Override    
    public String getText() throws IOException
    {
        if (_currToken == JsonToken.VALUE_STRING) {
            if (_tokenIncomplete) {
                // inlined '_finishToken()`
                final int len = _decodedLength;
                if ((_inputPtr + len) <= _inputEnd) {
                    _tokenIncomplete = false;
                    return _finishShortText(len);
                }
                _finishToken();
            }
            return _textBuffer.contentsAsString();
        }
        // incompleteness ok for binary; won't result in usable text anyway
        JsonToken t = _currToken;
        if (t == null) { // null only before/after document
            return null;
        }
        if (t == JsonToken.FIELD_NAME) {
            return _parsingContext.currentName();
        }
        if (t.isNumeric()) {
            return getNumberValue().toString();
        }
        return _currToken.asString();
    }

    @Override
    public char[] getTextCharacters() throws IOException
    {
        if (_currToken != null) { // null only before/after document
            if (_tokenIncomplete) {
                _finishToken();
            }
            switch (_currToken) {                
            case VALUE_STRING:
                return _textBuffer.getTextBuffer();
            case FIELD_NAME:
                return _parsingContext.currentName().toCharArray();
                // fall through
            case VALUE_NUMBER_INT:
            case VALUE_NUMBER_FLOAT:
                return getNumberValue().toString().toCharArray();
                
            default:
                return _currToken.asCharArray();
            }
        }
        return null;
    }

    @Override    
    public int getTextLength() throws IOException
    {
        if (_currToken != null) { // null only before/after document
            if (_tokenIncomplete) {
                _finishToken();
            }
            switch (_currToken) {
            case VALUE_STRING:
                return _textBuffer.size();                
            case FIELD_NAME:
                return _parsingContext.currentName().length();
                // fall through
            case VALUE_NUMBER_INT:
            case VALUE_NUMBER_FLOAT:
                return getNumberValue().toString().length();
                
            default:
                return _currToken.asCharArray().length;
            }
        }
        return 0;
    }

    @Override
    public int getTextOffset() throws IOException {
        return 0;
    }

    @Override
    public String getValueAsString() throws IOException
    {
        if (_currToken == JsonToken.VALUE_STRING) {
            if (_tokenIncomplete) {
                // inlined '_finishToken()`
                final int len = _decodedLength;
                if ((_inputPtr + len) <= _inputEnd) {
                    _tokenIncomplete = false;
                    return _finishShortText(len);
                }
                _finishToken();
            }
            return _textBuffer.contentsAsString();
        }
        if (_currToken == null || _currToken == JsonToken.VALUE_NULL || !_currToken.isScalarValue()) {
            return null;
        }
        return getText();
    }

    @Override
    public String getValueAsString(String defaultValue) throws IOException
    {
        if (_currToken != JsonToken.VALUE_STRING) {
            if (_currToken == null || _currToken == JsonToken.VALUE_NULL || !_currToken.isScalarValue()) {
                return defaultValue;
            }
        }
        return getText();
    }

    @Override // since 2.8
    public int getText(Writer writer) throws IOException
    {
        JsonToken t = _currToken;
        if (t == JsonToken.VALUE_STRING) {
            if (_tokenIncomplete) {
                // inlined '_finishToken()`
                final int len = _decodedLength;
                if ((_inputPtr + len) <= _inputEnd) {
                    _tokenIncomplete = false;
                    _finishShortText(len);
                } else {
                    _finishToken();
                }
            }
            return _textBuffer.contentsToWriter(writer);
        }
        if (t == JsonToken.FIELD_NAME) {
            String n = _parsingContext.currentName();
            writer.write(n);
            return n.length();
        }
        if (t != null) {
            if (t.isNumeric()) {
                return _textBuffer.contentsToWriter(writer);
            }
            char[] ch = t.asCharArray();
            writer.write(ch);
            return ch.length;
        }
        return 0;
    }

    /*
    /**********************************************************
    /* Public API, access to token information, binary
    /**********************************************************
     */

    @Override
    public byte[] getBinaryValue(Base64Variant b64variant) throws IOException
    {
        if (_tokenIncomplete) {
            _finishToken();
        }
        if (_currToken != JsonToken.VALUE_EMBEDDED_OBJECT ) {
            // TODO, maybe: support base64 for text?
            _reportError("Current token ("+_currToken+") not VALUE_EMBEDDED_OBJECT, can not access as binary");
        }
        return _binaryValue;
    }

    @Override
    public Object getEmbeddedObject() throws IOException
    {
        if (_tokenIncomplete) {
            _finishToken();
        }
        if (_currToken == JsonToken.VALUE_EMBEDDED_OBJECT ) {
            return _binaryValue;
        }
        return null;
    }

    @Override
    public int readBinaryValue(Base64Variant b64variant, OutputStream out) throws IOException
    {
        if (_currToken != JsonToken.VALUE_EMBEDDED_OBJECT ) {
            _reportError("Current token ("+_currToken+") not VALUE_EMBEDDED_OBJECT, can not access as binary");
        }

        // !!! TBI
        return -1;
    }

    /*
    /**********************************************************
    /* Numeric accessors of public API
    /**********************************************************
     */

    @Override // since 2.9
    public boolean isNaN() {
        if (_currToken == JsonToken.VALUE_NUMBER_FLOAT) {
            if ((_numTypesValid & NR_DOUBLE) != 0) {
                // 10-Mar-2017, tatu: Alas, `Double.isFinite(d)` only added in JDK 8
                double d = _numberDouble;
                return Double.isNaN(d) || Double.isInfinite(d);
            }
            if ((_numTypesValid & NR_FLOAT) != 0) {
                float f = _numberFloat;
                return Float.isNaN(f) || Float.isInfinite(f);
            }
        }
        return false;
    }

    @Override
    public Number getNumberValue() throws IOException
    {
        if (_numTypesValid == NR_UNKNOWN) {
            _checkNumericValue(NR_UNKNOWN); // will also check event type
        }
        // Separate types for int types
        if (_currToken == JsonToken.VALUE_NUMBER_INT) {
            if ((_numTypesValid & NR_INT) != 0) {
                return _numberInt;
            }
            if ((_numTypesValid & NR_LONG) != 0) {
                return _numberLong;
            }
            if ((_numTypesValid & NR_BIGINT) != 0) {
                return _numberBigInt;
            }
            // Shouldn't get this far but if we do
            return _numberBigDecimal;
        }

        // And then floating point types. But here optimal type
        // needs to be big decimal, to avoid losing any data?
        if ((_numTypesValid & NR_BIGDECIMAL) != 0) {
            return _numberBigDecimal;
        }
        if ((_numTypesValid & NR_DOUBLE) != 0) {
            return _numberDouble;
        }
        if ((_numTypesValid & NR_FLOAT) == 0) { // sanity check
            _throwInternal();
        }
        return _numberFloat;
    }
    
    @Override
    public NumberType getNumberType() throws IOException
    {
        if (_numTypesValid == NR_UNKNOWN) {
            _checkNumericValue(NR_UNKNOWN); // will also check event type
        }
        if (_currToken == JsonToken.VALUE_NUMBER_INT) {
            if ((_numTypesValid & NR_INT) != 0) {
                return NumberType.INT;
            }
            if ((_numTypesValid & NR_LONG) != 0) {
                return NumberType.LONG;
            }
            return NumberType.BIG_INTEGER;
        }
    
        /* And then floating point types. Here optimal type
         * needs to be big decimal, to avoid losing any data?
         * However... using BD is slow, so let's allow returning
         * double as type if no explicit call has been made to access
         * data as BD?
         */
        if ((_numTypesValid & NR_BIGDECIMAL) != 0) {
            return NumberType.BIG_DECIMAL;
        }
        if ((_numTypesValid & NR_DOUBLE) != 0) {
            return NumberType.DOUBLE;
        }
        return NumberType.FLOAT;
    }

    @Override
    public int getIntValue() throws IOException
    {
        if ((_numTypesValid & NR_INT) == 0) {
            if (_numTypesValid == NR_UNKNOWN) { // not parsed at all
                _checkNumericValue(NR_INT); // will also check event type
            }
            if ((_numTypesValid & NR_INT) == 0) { // wasn't an int natively?
                convertNumberToInt(); // let's make it so, if possible
            }
        }
        return _numberInt;
    }
    
    @Override
    public long getLongValue() throws IOException
    {
        if ((_numTypesValid & NR_LONG) == 0) {
            if (_numTypesValid == NR_UNKNOWN) {
                _checkNumericValue(NR_LONG);
            }
            if ((_numTypesValid & NR_LONG) == 0) {
                convertNumberToLong();
            }
        }
        return _numberLong;
    }
    
    @Override
    public BigInteger getBigIntegerValue() throws IOException
    {
        if ((_numTypesValid & NR_BIGINT) == 0) {
            if (_numTypesValid == NR_UNKNOWN) {
                _checkNumericValue(NR_BIGINT);
            }
            if ((_numTypesValid & NR_BIGINT) == 0) {
                convertNumberToBigInteger();
            }
        }
        return _numberBigInt;
    }
    
    @Override
    public float getFloatValue() throws IOException
    {
        if ((_numTypesValid & NR_FLOAT) == 0) {
            if (_numTypesValid == NR_UNKNOWN) {
                _checkNumericValue(NR_FLOAT);
            }
            if ((_numTypesValid & NR_FLOAT) == 0) {
                convertNumberToFloat();
            }
        }
        // Bounds/range checks would be tricky here, so let's not bother even trying...
        /*
        if (value < -Float.MAX_VALUE || value > MAX_FLOAT_D) {
            _reportError("Numeric value ("+getText()+") out of range of Java float");
        }
        */
        return _numberFloat;
    }
    
    @Override
    public double getDoubleValue() throws IOException
    {
        if ((_numTypesValid & NR_DOUBLE) == 0) {
            if (_numTypesValid == NR_UNKNOWN) {
                _checkNumericValue(NR_DOUBLE);
            }
            if ((_numTypesValid & NR_DOUBLE) == 0) {
                convertNumberToDouble();
            }
        }
        return _numberDouble;
    }
    
    @Override
    public BigDecimal getDecimalValue() throws IOException
    {
        if ((_numTypesValid & NR_BIGDECIMAL) == 0) {
            if (_numTypesValid == NR_UNKNOWN) {
                _checkNumericValue(NR_BIGDECIMAL);
            }
            if ((_numTypesValid & NR_BIGDECIMAL) == 0) {
                convertNumberToBigDecimal();
            }
        }
        return _numberBigDecimal;
    }

    /*
    /**********************************************************
    /* Numeric conversions
    /**********************************************************
     */    

    protected void _checkNumericValue(int expType) throws IOException
    {
        // Int or float?
        if (_currToken == JsonToken.VALUE_NUMBER_INT || _currToken == JsonToken.VALUE_NUMBER_FLOAT) {
            return;
        }
        _reportError("Current token ("+_currToken+") not numeric, can not use numeric value accessors");
    }

    protected void convertNumberToInt() throws IOException
    {
        // First, converting from long ought to be easy
        if ((_numTypesValid & NR_LONG) != 0) {
            // Let's verify it's lossless conversion by simple roundtrip
            int result = (int) _numberLong;
            if (((long) result) != _numberLong) {
                _reportError("Numeric value ("+getText()+") out of range of int");
            }
            _numberInt = result;
        } else if ((_numTypesValid & NR_BIGINT) != 0) {
            if (BI_MIN_INT.compareTo(_numberBigInt) > 0 
                    || BI_MAX_INT.compareTo(_numberBigInt) < 0) {
                reportOverflowInt();
            }
            _numberInt = _numberBigInt.intValue();
        } else if ((_numTypesValid & NR_DOUBLE) != 0) {
            // Need to check boundaries
            if (_numberDouble < MIN_INT_D || _numberDouble > MAX_INT_D) {
                reportOverflowInt();
            }
            _numberInt = (int) _numberDouble;
        } else if ((_numTypesValid & NR_FLOAT) != 0) {
            if (_numberFloat < MIN_INT_D || _numberFloat > MAX_INT_D) {
                reportOverflowInt();
            }
            _numberInt = (int) _numberFloat;
        } else if ((_numTypesValid & NR_BIGDECIMAL) != 0) {
            if (BD_MIN_INT.compareTo(_numberBigDecimal) > 0 
                || BD_MAX_INT.compareTo(_numberBigDecimal) < 0) {
                reportOverflowInt();
            }
            _numberInt = _numberBigDecimal.intValue();
        } else {
            _throwInternal();
        }
        _numTypesValid |= NR_INT;
    }
    
    protected void convertNumberToLong() throws IOException
    {
        if ((_numTypesValid & NR_INT) != 0) {
            _numberLong = (long) _numberInt;
        } else if ((_numTypesValid & NR_BIGINT) != 0) {
            if (BI_MIN_LONG.compareTo(_numberBigInt) > 0 
                    || BI_MAX_LONG.compareTo(_numberBigInt) < 0) {
                reportOverflowLong();
            }
            _numberLong = _numberBigInt.longValue();
        } else if ((_numTypesValid & NR_DOUBLE) != 0) {
            if (_numberDouble < MIN_LONG_D || _numberDouble > MAX_LONG_D) {
                reportOverflowLong();
            }
            _numberLong = (long) _numberDouble;
        } else if ((_numTypesValid & NR_FLOAT) != 0) {
            if (_numberFloat < MIN_LONG_D || _numberFloat > MAX_LONG_D) {
                reportOverflowInt();
            }
            _numberLong = (long) _numberFloat;
        } else if ((_numTypesValid & NR_BIGDECIMAL) != 0) {
            if (BD_MIN_LONG.compareTo(_numberBigDecimal) > 0 
                || BD_MAX_LONG.compareTo(_numberBigDecimal) < 0) {
                reportOverflowLong();
            }
            _numberLong = _numberBigDecimal.longValue();
        } else {
            _throwInternal();
        }
        _numTypesValid |= NR_LONG;
    }
    
    protected void convertNumberToBigInteger() throws IOException
    {
        if ((_numTypesValid & NR_BIGDECIMAL) != 0) {
            // here it'll just get truncated, no exceptions thrown
            _numberBigInt = _numberBigDecimal.toBigInteger();
        } else if ((_numTypesValid & NR_LONG) != 0) {
            _numberBigInt = BigInteger.valueOf(_numberLong);
        } else if ((_numTypesValid & NR_INT) != 0) {
            _numberBigInt = BigInteger.valueOf(_numberInt);
        } else if ((_numTypesValid & NR_DOUBLE) != 0) {
            _numberBigInt = BigDecimal.valueOf(_numberDouble).toBigInteger();
        } else if ((_numTypesValid & NR_FLOAT) != 0) {
            _numberBigInt = BigDecimal.valueOf(_numberFloat).toBigInteger();
        } else {
            _throwInternal();
        }
        _numTypesValid |= NR_BIGINT;
    }

    protected void convertNumberToFloat() throws IOException
    {
        // Note: this MUST start with more accurate representations, since we don't know which
        //  value is the original one (others get generated when requested)
        if ((_numTypesValid & NR_BIGDECIMAL) != 0) {
            _numberFloat = _numberBigDecimal.floatValue();
        } else if ((_numTypesValid & NR_BIGINT) != 0) {
            _numberFloat = _numberBigInt.floatValue();
        } else if ((_numTypesValid & NR_DOUBLE) != 0) {
            _numberFloat = (float) _numberDouble;
        } else if ((_numTypesValid & NR_LONG) != 0) {
            _numberFloat = (float) _numberLong;
        } else if ((_numTypesValid & NR_INT) != 0) {
            _numberFloat = (float) _numberInt;
        } else {
            _throwInternal();
        }
        _numTypesValid |= NR_FLOAT;
    }

    protected void convertNumberToDouble() throws IOException
    {
        // Note: this MUST start with more accurate representations, since we don't know which
        //  value is the original one (others get generated when requested)
        if ((_numTypesValid & NR_BIGDECIMAL) != 0) {
            _numberDouble = _numberBigDecimal.doubleValue();
        } else if ((_numTypesValid & NR_FLOAT) != 0) {
            _numberDouble = (double) _numberFloat;
        } else if ((_numTypesValid & NR_BIGINT) != 0) {
            _numberDouble = _numberBigInt.doubleValue();
        } else if ((_numTypesValid & NR_LONG) != 0) {
            _numberDouble = (double) _numberLong;
        } else if ((_numTypesValid & NR_INT) != 0) {
            _numberDouble = (double) _numberInt;
        } else {
            _throwInternal();
        }
        _numTypesValid |= NR_DOUBLE;
    }
    
    protected void convertNumberToBigDecimal() throws IOException
    {
        // Note: this MUST start with more accurate representations, since we don't know which
        //  value is the original one (others get generated when requested)
        if ((_numTypesValid & (NR_DOUBLE | NR_FLOAT)) != 0) {
            // Let's parse from String representation, to avoid rounding errors that
            //non-decimal floating operations would incur
            _numberBigDecimal = NumberInput.parseBigDecimal(getText());
        } else if ((_numTypesValid & NR_BIGINT) != 0) {
            _numberBigDecimal = new BigDecimal(_numberBigInt);
        } else if ((_numTypesValid & NR_LONG) != 0) {
            _numberBigDecimal = BigDecimal.valueOf(_numberLong);
        } else if ((_numTypesValid & NR_INT) != 0) {
            _numberBigDecimal = BigDecimal.valueOf(_numberInt);
        } else {
            _throwInternal();
        }
        _numTypesValid |= NR_BIGDECIMAL;
    }

    /*
    /**********************************************************
    /* Internal methods, secondary parsing
    /**********************************************************
     */

    /**
     * Method called to finish parsing of a token so that token contents
     * are retriable
     */
    protected void _finishToken() throws IOException
    {
        _tokenIncomplete = false;

        if (_currToken == JsonToken.VALUE_STRING) {
            final int len = _decodedLength;
            if (len > (_inputEnd - _inputPtr)) {
                // or if not, could we read?
                if (len >= _inputBuffer.length) {
                    // If not enough space, need different handling
                    _finishLongText(len);
                    return;
                }
                _loadToHaveAtLeast(len);
            }
            // offline for better optimization
            _finishShortText(len);
            return;
        }
        if (_currToken == JsonToken.VALUE_EMBEDDED_OBJECT) {
            _binaryValue = _finishBytes(_decodedLength);
            return;
        }
        // should never happen but:
        _throwInternal();
    }

    protected byte[] _finishBytes(int len) throws IOException
    {
        byte[] b = new byte[len];
        if (_inputPtr >= _inputEnd) {
            loadMoreGuaranteed();
        }
        int ptr = 0;
        while (true) {
            int toAdd = Math.min(len, _inputEnd - _inputPtr);
            System.arraycopy(_inputBuffer, _inputPtr, b, ptr, toAdd);
            _inputPtr += toAdd;
            ptr += toAdd;
            len -= toAdd;
            if (len <= 0) {
                return b;
            }
            loadMoreGuaranteed();
        }
    }

    private final String _finishShortText(int len) throws IOException
    {
        char[] outBuf = _textBuffer.emptyAndGetCurrentSegment();
        if (outBuf.length < len) { // one minor complication
            outBuf = _textBuffer.expandCurrentSegment(len);
        }
        int outPtr = 0;
        int inPtr = _inputPtr;
        _inputPtr += len;
        final byte[] inputBuf = _inputBuffer;

        // Let's actually do a tight loop for ASCII first:
        final int end = inPtr + len;

        int i;
        while ((i = inputBuf[inPtr]) >= 0) {
            outBuf[outPtr++] = (char) i;
            if (++inPtr == end) {
                return _textBuffer.setCurrentAndReturn(outPtr);
            }
        }

        final int[] codes = UTF8_UNIT_CODES;
        do {
            i = inputBuf[inPtr++] & 0xFF;
            switch (codes[i]) {
            case 0:
                break;
            case 1:
                i = ((i & 0x1F) << 6) | (inputBuf[inPtr++] & 0x3F);
                break;
            case 2:
                i = ((i & 0x0F) << 12)
                   | ((inputBuf[inPtr++] & 0x3F) << 6)
                   | (inputBuf[inPtr++] & 0x3F);
                break;
            case 3:
                i = ((i & 0x07) << 18)
                 | ((inputBuf[inPtr++] & 0x3F) << 12)
                 | ((inputBuf[inPtr++] & 0x3F) << 6)
                 | (inputBuf[inPtr++] & 0x3F);
                // note: this is the codepoint value; need to split, too
                i -= 0x10000;
                outBuf[outPtr++] = (char) (0xD800 | (i >> 10));
                i = 0xDC00 | (i & 0x3FF);
                break;
            default: // invalid
                _reportError("Invalid byte "+Integer.toHexString(i)+" in Unicode text block");
            }
            outBuf[outPtr++] = (char) i;
        } while (inPtr < end);
        return _textBuffer.setCurrentAndReturn(outPtr);
    }

    private final void _finishLongText(int len) throws IOException
    {
        char[] outBuf = _textBuffer.emptyAndGetCurrentSegment();
        int outPtr = 0;
        final int[] codes = UTF8_UNIT_CODES;
        int outEnd = outBuf.length;

        while (--len >= 0) {
            int c = _nextByte() & 0xFF;
            int code = codes[c];
            if (code == 0 && outPtr < outEnd) {
                outBuf[outPtr++] = (char) c;
                continue;
            }
            if ((len -= code) < 0) { // may need to improve error here but...
                throw _constructError("Malformed UTF-8 character at end of long (non-chunked) text segment");
            }
            
            switch (code) {
            case 0:
                break;
            case 1: // 2-byte UTF
                {
                    int d = _nextByte();
                    if ((d & 0xC0) != 0x080) {
                        _reportInvalidOther(d & 0xFF, _inputPtr);
                    }
                    c = ((c & 0x1F) << 6) | (d & 0x3F);
                }
                break;
            case 2: // 3-byte UTF
                c = _decodeUTF8_3(c);
                break;
            case 3: // 4-byte UTF
                c = _decodeUTF8_4(c);
                // Let's add first part right away:
                outBuf[outPtr++] = (char) (0xD800 | (c >> 10));
                if (outPtr >= outBuf.length) {
                    outBuf = _textBuffer.finishCurrentSegment();
                    outPtr = 0;
                    outEnd = outBuf.length;
                }
                c = 0xDC00 | (c & 0x3FF);
                // And let the other char output down below
                break;
            default:
                // Is this good enough error message?
                _reportInvalidChar(c);
            }
            // Need more room?
            if (outPtr >= outEnd) {
                outBuf = _textBuffer.finishCurrentSegment();
                outPtr = 0;
                outEnd = outBuf.length;
            }
            // Ok, let's add char to output:
            outBuf[outPtr++] = (char) c;
        }
        _textBuffer.setCurrentLength(outPtr);
    }

    private final int _decodeUTF8_3(int c1) throws IOException
    {
        c1 &= 0x0F;
        int d = _nextByte();
        if ((d & 0xC0) != 0x080) {
            _reportInvalidOther(d & 0xFF, _inputPtr);
        }
        int c = (c1 << 6) | (d & 0x3F);
        d = _nextByte();
        if ((d & 0xC0) != 0x080) {
            _reportInvalidOther(d & 0xFF, _inputPtr);
        }
        c = (c << 6) | (d & 0x3F);
        return c;
    }
    
    /**
     * @return Character value <b>minus 0x10000</c>; this so that caller
     *    can readily expand it to actual surrogates
     */
    private final int _decodeUTF8_4(int c) throws IOException
    {
        int d = _nextByte();
        if ((d & 0xC0) != 0x080) {
            _reportInvalidOther(d & 0xFF, _inputPtr);
        }
        c = ((c & 0x07) << 6) | (d & 0x3F);
        d = _nextByte();
        if ((d & 0xC0) != 0x080) {
            _reportInvalidOther(d & 0xFF, _inputPtr);
        }
        c = (c << 6) | (d & 0x3F);
        d = _nextByte();
        if ((d & 0xC0) != 0x080) {
            _reportInvalidOther(d & 0xFF, _inputPtr);
        }
        return ((c << 6) | (d & 0x3F)) - 0x10000;
    }
    
    private final int _nextByte() throws IOException {
        int inPtr = _inputPtr;
        if (inPtr < _inputEnd) {
            int ch = _inputBuffer[inPtr];
            _inputPtr = inPtr+1;
            return ch;
        }
        loadMoreGuaranteed();
        return _inputBuffer[_inputPtr++];
    }

    /*
    /**********************************************************
    /* Low-level reading: buffer reload
    /**********************************************************
     */

    protected final boolean loadMore() throws IOException
    {
        if (_inputStream != null) {
            _currInputProcessed += _inputEnd;

            int count = _inputStream.read(_inputBuffer, 0, _inputBuffer.length);
            if (count > 0) {
                _currentEndOffset = _parsingContext.adjustEnd(_inputEnd);
                _inputPtr = 0;
                _inputEnd = count;
                return true;
            }
            // End of input
            _closeInput();
            // Should never return 0, so let's fail
            if (count == 0) {
                throw new IOException("InputStream.read() returned 0 characters when trying to read "+_inputBuffer.length+" bytes");
            }
        }
        return false;
    }

    protected final void loadMoreGuaranteed() throws IOException {
        if (!loadMore()) { _reportInvalidEOF(); }
    }
    
    /**
     * Helper method that will try to load at least specified number bytes in
     * input buffer, possible moving existing data around if necessary
     */
    protected final void _loadToHaveAtLeast(int minAvailable) throws IOException
    {
        // No input stream, no leading (either we are closed, or have non-stream input source)
        if (_inputStream == null) {
            throw _constructError("Needed to read "+minAvailable+" bytes, reached end-of-input");
        }
        // Need to move remaining data in front?
        int ptr = _inputPtr;
        int amount = _inputEnd - ptr;
        
        if (ptr > 0) {
            _currInputProcessed += ptr;
            if (amount > 0) {
                System.arraycopy(_inputBuffer, ptr, _inputBuffer, 0, amount);
            }
            _currentEndOffset = _parsingContext.adjustEnd(ptr);
        }
        _inputPtr = 0;
        _inputEnd = amount;
        while (_inputEnd < minAvailable) {
            int count = _inputStream.read(_inputBuffer, _inputEnd, _inputBuffer.length - _inputEnd);
            if (count < 1) {
                // End of input
                _closeInput();
                // Should never return 0, so let's fail
                if (count == 0) {
                    throw new IOException("InputStream.read() returned 0 characters when trying to read "+amount+" bytes");
                }
                throw _constructError("Needed to read "+minAvailable+" bytes, missed "+minAvailable+" before end-of-input");
            }
            _inputEnd += count;
        }
    }

    /*
    /**********************************************************
    /* Low-level reading: other
    /**********************************************************
     */
    
    protected ByteArrayBuilder _getByteArrayBuilder() {
        if (_byteArrayBuilder == null) {
            _byteArrayBuilder = new ByteArrayBuilder();
        } else {
            _byteArrayBuilder.reset();
        }
        return _byteArrayBuilder;
    }

    protected void _closeInput() throws IOException {
        if (_inputStream != null) {
            if (_ioContext.isResourceManaged() || isEnabled(StreamReadFeature.AUTO_CLOSE_SOURCE)) {
                _inputStream.close();
            }
            _inputStream = null;
        }
    }

    @Override
    protected void _handleEOF() throws JsonParseException {
        if (!_parsingContext.inRoot()) {
            String marker = _parsingContext.inArray() ? "Array" : "Object";
            _reportInvalidEOF(String.format(
                    ": expected close marker for %s (start marker at %s)",
                    marker,
                    _parsingContext.getStartLocation(
                            _ioContext.getSourceReference(),  _currInputProcessed)),
                    null);
        }
    }

    /*
    /**********************************************************
    /* Helper methods, skipping
    /**********************************************************
     */

    protected void _skipBytes(int len) throws IOException
    {
        while (true) {
            int toAdd = Math.min(len, _inputEnd - _inputPtr);
            _inputPtr += toAdd;
            len -= toAdd;
            if (len <= 0) {
                return;
            }
            loadMoreGuaranteed();
        }
    }

    protected void _skipVInt() throws IOException
    {
        int ptr = _inputPtr;
        if ((ptr + 10) > _inputEnd) {
            _skipVIntSlow();
            return;
        }
        final byte[] buf = _inputBuffer;
        // inline checks for first 4 bytes
        if ((buf[ptr++] >= 0) || (buf[ptr++] >= 0) || (buf[ptr++] >= 0) || (buf[ptr++] >= 0)) {
            _inputPtr = ptr;
            return;
        }
        // but loop beyond
        for (int end = ptr+6; ptr < end; ++ptr) {
            if (buf[ptr] >= 0) {
                _inputPtr = ptr+1;
                return;
            }
        }
        _reportTooLongVInt(buf[ptr-1]);
    }

    protected void _skipVIntSlow() throws IOException
    {
        for (int i = 0; i < 10; ++i) {
            if (_inputPtr >= _inputEnd) {
                loadMoreGuaranteed();
            }
            int ch = _inputBuffer[_inputPtr++];
            if (ch >= 0) {
                return;
            }
        }
        _reportTooLongVInt(_inputBuffer[_inputPtr-1]);
    }
    
    /*
    /**********************************************************
    /* Helper methods, decoding
    /**********************************************************
     */

    private int _decodeVInt() throws IOException
    {
        int ptr = _inputPtr;
        // 5 x 7 = 35 bits -> all we need is 32
        if ((ptr + 5) > _inputEnd) {
            return _decodeVIntSlow();
        }

        final byte[] buf = _inputBuffer;
        int v = buf[ptr++];

        if (v < 0) { // keep going
            v &= 0x7F;
            // Tag VInts guaranteed to stay in 32 bits, i.e. no more than 5 bytes
            int ch = buf[ptr++];
            if (ch < 0) {
                v |= ((ch & 0x7F) << 7);
                ch = buf[ptr++];
                if (ch < 0) {
                    v |= ((ch & 0x7F) << 14);
                    ch = buf[ptr++];
                    if (ch < 0) {
                        v |= ((ch & 0x7F) << 21);

                        // and now the last byte; at most 4 bits
                        int last = buf[ptr++] & 0xFF;
                        
                        if (last > 0x1F) { // should have at most 5 one bits
                            _inputPtr = ptr;
                            _reportTooLongVInt(last);
                        }
                        v |= (last << 28);
                    } else {
                        v |= (ch << 21);
                    }
                } else {
                    v |= (ch << 14);
                }
            } else {
                v |= (ch << 7);
            }
        }
        _inputPtr = ptr;
        return v;
    }

    // Similar to '_decodeVInt()', but also ensure that no
    // negative values allowed
    private int _decodeLength() throws IOException
    {
        int ptr = _inputPtr;

        if ((ptr + 5) > _inputEnd) {
            int v = _decodeVIntSlow();
            if (v < 0) {
                _reportInvalidLength(v);
            }
            return v;
        }

        final byte[] buf = _inputBuffer;
        int v = buf[ptr++];
        
        if (v < 0) { // keep going
            v &= 0x7F;
            // Tag VInts guaranteed to stay in 32 bits, i.e. no more than 5 bytes
            int ch = buf[ptr++];
            if (ch < 0) {
                v |= ((ch & 0x7F) << 7);
                ch = buf[ptr++];
                if (ch < 0) {
                    v |= ((ch & 0x7F) << 14);
                    ch = buf[ptr++];
                    if (ch < 0) {
                        v |= ((ch & 0x7F) << 21);

                        // and now the last byte; at most 4 bits
                        int last = buf[ptr++] & 0xFF;
                        
                        if (last > 0x0F) {
                            _inputPtr = ptr;
                            _reportTooLongVInt(last);
                        }
                        v |= (last << 28);
                    } else {
                        v |= (ch << 21);
                    }
                } else {
                    v |= (ch << 14);
                }
            } else {
                v |= (ch << 7);
            }
        }
        _inputPtr = ptr;
        if (v < 0) {
            _reportInvalidLength(v);
        }
        return v;
    }
    
    protected int _decodeVIntSlow() throws IOException
    {
        int v = 0;
        int shift = 0;
        
        while (true) {
            if (_inputPtr >= _inputEnd) {
                loadMoreGuaranteed();
            }
            int ch = _inputBuffer[_inputPtr++];
            if (shift >= 28) { // must end
                ch &= 0xFF;
                if (ch > 0x0F) { // should have at most 4 one bits
                    _reportTooLongVInt(ch);
                }
            }
            if (ch >= 0) {
                return v | (ch << shift);
            }
            v |= ((ch & 0x7f) << shift);
            shift += 7;
        }
    }
    
    private long _decodeVLong() throws IOException
    {
        // 10 x 7 = 70 bits -> all we need is 64
        if ((_inputPtr + 10) > _inputEnd) {
            return _decodeVLongSlow();
        }
        final byte[] buf = _inputBuffer;
        
        // First things first: can start by accumulating as int, first 4 bytes

        int v = buf[_inputPtr++];
        if (v >= 0) {
            return v;
        }
        v &= 0x7F;
        int ch = buf[_inputPtr++];
        if (ch >= 0) {
            return v | (ch << 7);
        }
        v |= ((ch & 0x7F) << 7);
        ch = buf[_inputPtr++];
        if (ch >= 0) {
            return v | (ch << 14);
        }
        v |= ((ch & 0x7F) << 14);
        ch = buf[_inputPtr++];
        if (ch >= 0) {
            return v | (ch << 21);
        }
        v |= ((ch & 0x7F) << 21);
        
        // 4 bytes gotten. How about 4 more?
        long l = (long) v;
        
        v = buf[_inputPtr++];
        if (v >= 0) {
            return (((long) v) << 28) | l;
        }
        v &= 0x7F;
        ch = buf[_inputPtr++];
        if (ch >= 0) {
            long l2 = (v | (ch << 7));
            return (l2 << 28) | l;
        }
        v |= ((ch & 0x7F) << 7);
        ch = buf[_inputPtr++];
        if (ch >= 0) {
            long l2 = (v | (ch << 14));
            return (l2 << 28) | l;
        }
        v |= ((ch & 0x7F) << 14);
        ch = buf[_inputPtr++];
        if (ch >= 0) {
            long l2 = (v | (ch << 21));
            return (l2 << 28) | l;
        }
        v |= ((ch & 0x7F) << 21);

        // So far so good. Possibly 2 more bytes to get and we are done
        l |= (((long) v) << 28);

        v = buf[_inputPtr++];
        if (v >= 0) {
            return (((long) v) << 56) | l;
        }
        v &= 0x7F;
        ch = buf[_inputPtr++] & 0xFF;
        if (ch > 0x1) { // error; should have at most 1 bit at the last value
            _reportTooLongVInt(ch);
        }
        v |= ((ch & 0x7F) << 7);

        return (((long) v) << 56) | l;
    }

    protected long _decodeVLongSlow() throws IOException
    {
        // since only called rarely, no need to optimize int vs long
        long v = 0;
        int shift = 0;

        while (true) {
            if (_inputPtr >= _inputEnd) {
                loadMoreGuaranteed();
            }
            int ch = _inputBuffer[_inputPtr++];
            if (shift >= 63) { // must end
                ch &= 0xFF;
                if (ch > 0x1) { // at most a single bit here
                    _reportTooLongVLong(ch);
                }
            }
            if (ch >= 0) {
                long l = (long) ch;
                return v | (l << shift);
            }
            ch &= 0x7F;
            long l = (long) ch;
            v |= (l << shift);
            shift += 7;
        }
    }
    
    protected final int _decode32Bits() throws IOException {
        int ptr = _inputPtr;
        if ((ptr + 3) >= _inputEnd) {
            return _slow32();
        }
        final byte[] b = _inputBuffer;
        int v = (b[ptr] & 0xFF) + ((b[ptr+1] & 0xFF) << 8)
                + ((b[ptr+2] & 0xFF) << 16) + ((b[ptr+3] & 0xFF) << 24);
        _inputPtr = ptr+4;
        return v;
    }

    protected final int _slow32() throws IOException {
        if (_inputPtr >= _inputEnd) {
            loadMoreGuaranteed();
        }
        int v = _inputBuffer[_inputPtr++] & 0xFF;
        if (_inputPtr >= _inputEnd) {
            loadMoreGuaranteed();
        }
        v |= ((_inputBuffer[_inputPtr++] & 0xFF) << 8);
        if (_inputPtr >= _inputEnd) {
            loadMoreGuaranteed();
        }
        v |= ((_inputBuffer[_inputPtr++] & 0xFF) << 16);
        if (_inputPtr >= _inputEnd) {
            loadMoreGuaranteed();
        }
        return v | (_inputBuffer[_inputPtr++] << 24); // sign will shift away
    }

    protected final long _decode64Bits() throws IOException {
        int ptr = _inputPtr;
        if ((ptr + 7) >= _inputEnd) {
            return _slow64();
        }
        final byte[] b = _inputBuffer;
        int i1 = (b[ptr++] & 0xFF) | ((b[ptr++] & 0xFF) << 8)
                | ((b[ptr++] & 0xFF) << 16) | (b[ptr++] << 24);
        int i2 = (b[ptr++] & 0xFF) | ((b[ptr++] & 0xFF) << 8)
                | ((b[ptr++] & 0xFF) << 16) | (b[ptr++] << 24);
        _inputPtr = ptr;
        return _long(i1, i2);
    }

    protected final long _slow64() throws IOException {
        return _long(_decode32Bits(), _decode32Bits());
    }

    protected final static long _long(int i1, int i2)
    {
        // important: LSB all the way, hence:
        long high = i2;
        high <<= 32;
        long low = i1;
        low = (low << 32) >>> 32;
        return high | low;
    }

    /*
    /**********************************************************
    /* Helper methods, error reporting
    /**********************************************************
     */

    private void _reportErrorF(String format, Object... args) throws JsonParseException {
        _reportError(String.format(format, args));
    }

    private void _reportIncompatibleType(ProtobufField field, int wireType) throws JsonParseException
    {
        _reportError(String.format
                ("Incompatible wire type (0x%x) for field '%s': not valid for field of type %s (expected 0x%x)",
                        wireType, field.name, field.type, field.type.getWireType()));
    }

    private void _reportInvalidLength(int len) throws JsonParseException {
        _reportError("Invalid length (%d): must be positive number", len);
    }

    private void _reportTooLongVInt(int fifth) throws JsonParseException {
        _reportError("Too long tag VInt: fifth byte 0x%x", fifth);
    }

    private void _reportTooLongVLong(int fifth) throws JsonParseException {
        _reportError("Too long tag VLong: tenth byte 0x%x", fifth);
    }

    private void _reportInvalidInitial(int mask) throws JsonParseException {
        _reportError("Invalid UTF-8 start byte 0x%x", mask);
    }

    private void _reportInvalidOther(int mask) throws JsonParseException {
        _reportError("Invalid UTF-8 middle byte 0x%x", mask);
    }

    private void _reportInvalidOther(int mask, int ptr) throws JsonParseException {
        _inputPtr = ptr;
        _reportInvalidOther(mask);
    }

    private void _reportInvalidChar(int c) throws JsonParseException {
        // Either invalid WS or illegal UTF-8 start char
        if (c < ' ') {
            _throwInvalidSpace(c);
        }
        _reportInvalidInitial(c);
    }
}<|MERGE_RESOLUTION|>--- conflicted
+++ resolved
@@ -318,25 +318,6 @@
 //        _currentContext = _rootContext = ProtobufReadContext.createRootContext(this, schema);
     }
 
-<<<<<<< HEAD
-=======
-    @Override
-    public ObjectCodec getCodec() {
-        return _objectCodec;
-    }
-
-    @Override
-    public void setCodec(ObjectCodec c) {
-        _objectCodec = c;
-    }
-
-    @Override // since 2.12
-    public JacksonFeatureSet<StreamReadCapability> getReadCapabilities() {
-        // Defaults are fine
-        return DEFAULT_READ_CAPABILITIES;
-    }
-
->>>>>>> d0c58e71
     /*                                                                                       
     /**********************************************************                              
     /* Versioned                                                                             
@@ -348,6 +329,28 @@
         return PackageVersion.VERSION;
     }
 
+    /*
+    /**********************************************************************
+    /* Capability, config introspection
+    /**********************************************************************
+     */
+
+    @Override
+    public final int formatReadFeatures() {
+        return 0;
+    }
+
+    @Override
+    public boolean canUseSchema(FormatSchema schema) {
+        return (schema instanceof ProtobufSchema);
+    }
+
+    @Override
+    public JacksonFeatureSet<StreamReadCapability> getReadCapabilities() {
+        // Defaults are fine
+        return DEFAULT_READ_CAPABILITIES;
+    }
+    
     /*
     /**********************************************************
     /* Abstract impls
@@ -451,11 +454,6 @@
     /* Overridden methods
     /**********************************************************
      */
-
-    @Override
-    public boolean canUseSchema(FormatSchema schema) {
-        return (schema instanceof ProtobufSchema);
-    }
 
     @Override public ProtobufSchema getSchema() {
         return _schema;
