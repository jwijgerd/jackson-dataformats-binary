package com.fasterxml.jackson.dataformat.protobuf;

import java.io.File;
import java.io.IOException;
import java.io.InputStream;
import java.net.URL;

import com.fasterxml.jackson.core.Version;
import com.fasterxml.jackson.core.type.TypeReference;
import com.fasterxml.jackson.databind.JavaType;
import com.fasterxml.jackson.databind.JsonMappingException;
import com.fasterxml.jackson.databind.ObjectMapper;
import com.fasterxml.jackson.databind.cfg.MapperBuilder;
import com.fasterxml.jackson.databind.cfg.MapperBuilderState;

import com.fasterxml.jackson.dataformat.protobuf.schema.DescriptorLoader;
import com.fasterxml.jackson.dataformat.protobuf.schema.FileDescriptorSet;
import com.fasterxml.jackson.dataformat.protobuf.schema.ProtobufSchema;
import com.fasterxml.jackson.dataformat.protobuf.schema.ProtobufSchemaLoader;
import com.fasterxml.jackson.dataformat.protobuf.schemagen.ProtobufSchemaGenerator;

public class ProtobufMapper extends ObjectMapper
{
    private static final long serialVersionUID = 3L;

    /**
     * Base implementation for "Vanilla" {@link ObjectMapper}, used with
     * Protobuf backend.
     *
     * @since 3.0
     */
    public static class Builder extends MapperBuilder<ProtobufMapper, Builder>
    {
        public Builder(ProtobufFactory f) {
            super(f);
        }

        public Builder(StateImpl state) {
            super(state);
        }

        @Override
        public ProtobufMapper build() {
            return new ProtobufMapper(this);
        }

        @Override
        protected MapperBuilderState _saveState() {
            return new StateImpl(this);
        }

        protected static class StateImpl extends MapperBuilderState
            implements java.io.Serializable // important!
        {
            private static final long serialVersionUID = 3L;
    
            public StateImpl(Builder src) {
                super(src);
            }
    
            // We also need actual instance of state as base class can not implement logic
             // for reinstating mapper (via mapper builder) from state.
            @Override
            protected Object readResolve() {
                return new Builder(this).build();
            }
        }
    }

    protected ProtobufSchemaLoader _schemaLoader = ProtobufSchemaLoader.std;

    /**
     * Lazily constructed instance of {@link DescriptorLoader}, used for loading
     * structured protoc definitions from multiple files.
     */
    protected DescriptorLoader _descriptorLoader;

    /*
    /**********************************************************************
    /* Life-cycle
    /**********************************************************************
     */

    public ProtobufMapper() {
        this(new ProtobufFactory());
    }

    public ProtobufMapper(ProtobufFactory f) {
        this(new Builder(f));
    }

    public ProtobufMapper(Builder b) {
        super(b);
    }

<<<<<<< HEAD
    public static Builder builder() {
        return new Builder(new ProtobufFactory());
=======
    /**
     * @since 2.10
     */
    public static ProtobufMapper.Builder builder() {
        return new Builder(new ProtobufMapper());
>>>>>>> 47daf9cd
    }

    public static Builder builder(ProtobufFactory streamFactory) {
        return new Builder(streamFactory);
    }

    @SuppressWarnings("unchecked")
    @Override
    public Builder rebuild() {
        return new Builder((Builder.StateImpl) _savedBuilderState);
    }

    /*
    /**********************************************************************
    /* Life-cycle, shared "vanilla" (default configuration) instance
    /**********************************************************************
     */

    /**
     * Accessor method for getting globally shared "default" {@link ProtobufMapper}
     * instance: one that has default configuration, no modules registered, no
     * config overrides. Usable mostly when dealing "untyped" or Tree-style
     * content reading and writing.
     */
    public static ProtobufMapper shared() {
        return SharedWrapper.wrapped();
    }

    /*
    /**********************************************************************
    /* Basic accessor overrides
    /**********************************************************************
     */
    
    @Override
    public Version version() {
        return PackageVersion.VERSION;
    }

    @Override
    public ProtobufFactory tokenStreamFactory() {
        return (ProtobufFactory) _streamFactory;
    }

    /*
    /**********************************************************************
    /* Schema access, single protoc source
    /**********************************************************************
     */

    /**
     * Accessor for reusable {@link ProtobufSchemaLoader} which can be
     * used for loading protoc definitions from files and other external
     * sources.
     */
    public ProtobufSchemaLoader schemaLoader() {
        return _schemaLoader;
    }

    public void setSchemaLoader(ProtobufSchemaLoader l) {
        _schemaLoader = l;
    }

    /**
     * Convenience method for constructing protoc definition that matches
     * given Java type. Uses {@link ProtobufSchemaGenerator} for
     * generation.
<<<<<<< HEAD
=======
     *
     * @param type Resolved type to generate {@link ProtobufSchema} for
     *
     * @return Generated {@link ProtobufSchema}
>>>>>>> 47daf9cd
     */
    public ProtobufSchema generateSchemaFor(JavaType type) throws JsonMappingException
    {
        ProtobufSchemaGenerator gen = new ProtobufSchemaGenerator();
        acceptJsonFormatVisitor(type, gen);
        return gen.getGeneratedSchema();
    }

    /**
     * Convenience method for constructing protoc definition that matches
<<<<<<< HEAD
     * given Java type. Uses {@link ProtobufSchemaGenerator} for
     * generation.
=======
     * given Java type. Uses {@link ProtobufSchemaGenerator} for generation.
     *
     * @param type Type-erased type to generate {@link ProtobufSchema} for
     *
     * @return Generated {@link ProtobufSchema}
     *
     * @since 2.8
>>>>>>> 47daf9cd
     */
    public ProtobufSchema generateSchemaFor(Class<?> type) throws JsonMappingException
    {
        ProtobufSchemaGenerator gen = new ProtobufSchemaGenerator();
        acceptJsonFormatVisitor(type, gen);
        return gen.getGeneratedSchema();
    }

    /**
     * Convenience method for constructing protoc definition that matches
     * given Java type. Uses {@link ProtobufSchemaGenerator} for generation.
     *
     * @param type Type to generate {@link ProtobufSchema} for
     *
     * @return Generated {@link ProtobufSchema}
     *
     * @since 2.10
     */
    public ProtobufSchema generateSchemaFor(TypeReference<?> type) throws JsonMappingException {
        return generateSchemaFor(_typeFactory.constructType(type));
    }

    /*
    /**********************************************************************
    /* Schema access, FileDescriptorSets (since 2.9)
    /**********************************************************************
     */

    public FileDescriptorSet loadDescriptorSet(URL src) throws IOException {
        return descriptorLoader().load(src);
    }

    public FileDescriptorSet loadDescriptorSet(File src) throws IOException {
        return descriptorLoader().load(src);
    }

    public FileDescriptorSet loadDescriptorSet(InputStream src) throws IOException {
        return descriptorLoader().load(src);
    }

    /**
     * Accessors that may be used instead of convenience <code>loadDescriptorSet</code>
     * methods, if alternate sources need to be used.
     */
    public synchronized DescriptorLoader descriptorLoader() throws IOException
    {
        DescriptorLoader l = _descriptorLoader;
        if (l == null) {
            _descriptorLoader = l = DescriptorLoader.construct(this);
        }
        return l;
    }

    /*
    /**********************************************************
    /* Helper class(es)
    /**********************************************************
     */

    /**
     * Helper class to contain dynamically constructed "shared" instance of
     * mapper, should one be needed via {@link #shared}.
     */
    private final static class SharedWrapper {
        private final static ProtobufMapper MAPPER = ProtobufMapper.builder().build();

        public static ProtobufMapper wrapped() { return MAPPER; }
    }
}<|MERGE_RESOLUTION|>--- conflicted
+++ resolved
@@ -93,16 +93,8 @@
         super(b);
     }
 
-<<<<<<< HEAD
     public static Builder builder() {
         return new Builder(new ProtobufFactory());
-=======
-    /**
-     * @since 2.10
-     */
-    public static ProtobufMapper.Builder builder() {
-        return new Builder(new ProtobufMapper());
->>>>>>> 47daf9cd
     }
 
     public static Builder builder(ProtobufFactory streamFactory) {
@@ -170,13 +162,10 @@
      * Convenience method for constructing protoc definition that matches
      * given Java type. Uses {@link ProtobufSchemaGenerator} for
      * generation.
-<<<<<<< HEAD
-=======
      *
      * @param type Resolved type to generate {@link ProtobufSchema} for
      *
      * @return Generated {@link ProtobufSchema}
->>>>>>> 47daf9cd
      */
     public ProtobufSchema generateSchemaFor(JavaType type) throws JsonMappingException
     {
@@ -187,18 +176,11 @@
 
     /**
      * Convenience method for constructing protoc definition that matches
-<<<<<<< HEAD
-     * given Java type. Uses {@link ProtobufSchemaGenerator} for
-     * generation.
-=======
      * given Java type. Uses {@link ProtobufSchemaGenerator} for generation.
      *
      * @param type Type-erased type to generate {@link ProtobufSchema} for
      *
      * @return Generated {@link ProtobufSchema}
-     *
-     * @since 2.8
->>>>>>> 47daf9cd
      */
     public ProtobufSchema generateSchemaFor(Class<?> type) throws JsonMappingException
     {
@@ -214,8 +196,6 @@
      * @param type Type to generate {@link ProtobufSchema} for
      *
      * @return Generated {@link ProtobufSchema}
-     *
-     * @since 2.10
      */
     public ProtobufSchema generateSchemaFor(TypeReference<?> type) throws JsonMappingException {
         return generateSchemaFor(_typeFactory.constructType(type));
@@ -223,7 +203,7 @@
 
     /*
     /**********************************************************************
-    /* Schema access, FileDescriptorSets (since 2.9)
+    /* Schema access, FileDescriptorSets
     /**********************************************************************
      */
 
@@ -253,9 +233,9 @@
     }
 
     /*
-    /**********************************************************
+    /**********************************************************************
     /* Helper class(es)
-    /**********************************************************
+    /**********************************************************************
      */
 
     /**
