--- conflicted
+++ resolved
@@ -6,13 +6,9 @@
 import com.fasterxml.jackson.annotation.JsonProperty;
 import com.fasterxml.jackson.annotation.JsonPropertyOrder;
 import com.fasterxml.jackson.core.JsonParser;
-<<<<<<< HEAD
 
-// [dataformats-binary#108]
-=======
 import com.fasterxml.jackson.dataformat.protobuf.schema.ProtobufSchema;
 
->>>>>>> 1e66baa2
 public class ReadNestedUnknownFieldsTest extends ProtobufTestBase
 {
     // [dataformats-binary#108]
@@ -127,30 +123,7 @@
     /**********************************************************
      */
 
-<<<<<<< HEAD
     private final ProtobufMapper MAPPER = newObjectMapper();
-
-    public void testMultipleUnknown() throws Exception
-    {
-        MoreNestedField moreNestedField = new MoreNestedField();
-        NestedTwoField nestedTwoField = new NestedTwoField();
-        nestedTwoField.setNested1(1);
-        nestedTwoField.setNested2(2);
-        moreNestedField.setF1(nestedTwoField);
-
-        byte[] in = MAPPER.writerFor(MoreNestedField.class)
-                .with(MAPPER.generateSchemaFor(MoreNestedField.class))
-                .writeValueAsBytes(moreNestedField);
-
-        LessNestedField lesser = MAPPER.readerFor(LessNestedField.class)
-                .with(MAPPER.generateSchemaFor(LessNestedField.class))
-                // important: skip through unknown
-                .with(JsonParser.Feature.IGNORE_UNDEFINED)
-                .readValue(in);
-
-        assertEquals(moreNestedField.getF1().getNested2(), lesser.getF1().getNested2());
-=======
-    private final ProtobufMapper MAPPER = new ProtobufMapper();
 
     // [dataformats-binary#108]
     public void testMultipleUnknown() throws Exception
@@ -207,6 +180,5 @@
 
         // Outer.state is skipped when skipping Embed.extraField
         assertEquals(v2Expected.state, v1Actual.state);
->>>>>>> 1e66baa2
     }
 }