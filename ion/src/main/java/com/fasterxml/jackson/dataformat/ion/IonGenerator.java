/*
 * Copyright 2012-2016 Amazon.com, Inc. or its affiliates. All Rights Reserved.
 *
 * Licensed under the Apache License, Version 2.0 (the "License").
 * You may not use this file except in compliance with the License.
 * A copy of the License is located at:
 *
 *     http://aws.amazon.com/apache2.0/
 *
 * or in the "license" file accompanying this file. This file is distributed on an "AS IS" BASIS,
 * WITHOUT WARRANTIES OR CONDITIONS OF ANY KIND, either express or implied. See the License for the specific
 * language governing permissions and limitations under the License.
 */

package com.fasterxml.jackson.dataformat.ion;

import java.io.Closeable;
import java.io.Flushable;
import java.io.IOException;
import java.math.BigDecimal;
import java.math.BigInteger;
import java.util.Calendar;

import com.fasterxml.jackson.core.*;
import com.fasterxml.jackson.core.base.GeneratorBase;
import com.fasterxml.jackson.core.io.IOContext;
import com.fasterxml.jackson.core.json.DupDetector;
import com.fasterxml.jackson.core.type.WritableTypeId;
import com.fasterxml.jackson.core.util.SimpleTokenWriteContext;
import com.amazon.ion.IonType;
import com.amazon.ion.IonValue;
import com.amazon.ion.IonWriter;
import com.amazon.ion.Timestamp;

/**
 * Implementation of {@link JsonGenerator} that will use an underlying
 * {@link IonWriter} for actual writing of content.
 */
public class IonGenerator
    extends GeneratorBase
{
    /*
    /**********************************************************************
    /* Basic configuration
    /**********************************************************************
     */  

    /* This is the textual or binary writer */
    protected final IonWriter _writer;
    /* Indicates whether the IonGenerator is responsible for closing the underlying IonWriter. */
    protected final boolean _ionWriterIsManaged;

    protected final IOContext _ioContext;
    
    /**
     * Highest-level output abstraction we can use; either
     * OutputStream or Writer.
     */
    protected final Closeable _destination;

    /**
     * Object that handles pretty-printing (usually additional
     * white space to make results more human-readable) during
     * output. If null, no pretty-printing is done.
     */
    protected PrettyPrinter _cfgPrettyPrinter;

    /*
    /**********************************************************************
    /* State
    /**********************************************************************
     */  

    /**
     * Object that keeps track of the current contextual state of the generator.
     */
    protected SimpleTokenWriteContext _tokenWriteContext;

<<<<<<< HEAD
    /*
    /**********************************************************************
    /* Instantiation
    /**********************************************************************
     */

    public IonGenerator(ObjectWriteContext writeCtxt, IOContext ioCtxt,
            int streamWriteFeatures,
            IonWriter ion, Closeable dst)
=======
    public IonGenerator(int features, ObjectCodec codec,
            IonWriter ion, boolean ionWriterIsManaged, IOContext ctxt, Closeable dst)
>>>>>>> 208b0a72
    {
        super(writeCtxt, streamWriteFeatures);
        _writer = ion;
<<<<<<< HEAD
        _ioContext = ioCtxt;
=======
        _ionWriterIsManaged = ionWriterIsManaged;
        _ioContext = ctxt;
>>>>>>> 208b0a72
        _destination = dst;

        final DupDetector dups = StreamWriteFeature.STRICT_DUPLICATE_DETECTION.enabledIn(streamWriteFeatures)
                ? DupDetector.rootDetector(this) : null;
        _tokenWriteContext = SimpleTokenWriteContext.createRootContext(dups);
    }

    @Override
    public Version version() {
        return PackageVersion.VERSION;
    }

    @Override
    public int formatWriteFeatures() {
        return 0; // none defined yet
    }

    /*
    /**********************************************************************
    /* JsonGenerator implementation: state handling
    /**********************************************************************
     */

    @Override
    public TokenStreamContext getOutputContext() { return _tokenWriteContext; }

    @Override
    public Object getCurrentValue() {
        return _tokenWriteContext.getCurrentValue();
    }

    @Override
    public void setCurrentValue(Object v) {
        _tokenWriteContext.setCurrentValue(v);
    }

    @Override
    public void close() throws IOException
    {
        if (!_closed) {
            _closed = true;
            if (_ionWriterIsManaged) {
                _writer.close();
            }
            if (_ioContext.isResourceManaged()) {
                _destination.close();
            } else {
                if (isEnabled(StreamWriteFeature.FLUSH_PASSED_TO_STREAM)) {
                    if (_destination instanceof Flushable) {
                        ((Flushable) _destination).flush();
                    }
                }
            }
        }
    }

    @Override
    public void flush() throws IOException
    {
        if (isEnabled(StreamWriteFeature.FLUSH_PASSED_TO_STREAM)) {
            Object dst = _ioContext.getSourceReference();
            if (dst instanceof Flushable) {
                ((Flushable) dst).flush();
            }
        }
    }

    @Override
    public boolean isClosed() {
        return _closed;
    }

    /*
    /**********************************************************************
    /* Capability introspection
    /**********************************************************************
     */  

    @Override
    public boolean canWriteTypeId() { return true; }

    @Override
    public boolean canWriteBinaryNatively() { return true; }

    /*
    /**********************************************************************
    /* JsonGenerator implementation: write numeric values
    /**********************************************************************
     */  

    @Override
    public void writeNumber(int value) throws IOException, JsonGenerationException {
        _verifyValueWrite("write numeric value");
        _writer.writeInt((long)value);
    }

    @Override
    public void writeNumber(long value) throws IOException, JsonGenerationException {
        _verifyValueWrite("write numeric value");
        _writer.writeInt(value);
    }

    @Override
    public void writeNumber(BigInteger value) throws IOException, JsonGenerationException {
        if (value == null) {
            writeNull();
        } else {
            _verifyValueWrite("write numeric value");
            _writer.writeInt(value);
        }
    }

    @Override
    public void writeNumber(double value) throws IOException, JsonGenerationException {
        _verifyValueWrite("write numeric value");
        _writer.writeFloat(value);
    }

    @Override
    public void writeNumber(float value) throws IOException, JsonGenerationException {
        _verifyValueWrite("write numeric value");
        _writer.writeFloat((double) value);
    }

    @Override
    public void writeNumber(BigDecimal value) throws IOException, JsonGenerationException {
        if (value == null) {
            writeNull();
        } else {
            _verifyValueWrite("write numeric value");
            _writer.writeDecimal(value);
        }
    }

    @Override
    public void writeNumber(String value) throws IOException, JsonGenerationException, UnsupportedOperationException {
        // will lose its identity... fine
        writeString(value);
    }

    public void writeSymbol(String value) throws JsonGenerationException, IOException {
        _verifyValueWrite("write symbol value");
        _writer.writeSymbol(value);
    }

    /**
     * Annotates the next structure or value written -- {@link IonWriter#stepIn(IonType) stepIn()} or one of the
     * {@link IonWriter}s {@code write*()} methods.
     *
     * @param annotation a type annotation
     * 
     * @see com.fasterxml.jackson.dataformat.ion.polymorphism.IonAnnotationTypeSerializer
     */
    public void annotateNextValue(String annotation) {
        // We're not calling _verifyValueWrite because this doesn't actually write anything -- writing happens upon
        // the next _writer.write*() or stepIn().
        _writer.addTypeAnnotation(annotation);
    }
    
    /* Ion Exentions
     * 
     */
    
    public void writeDate(Calendar value) throws JsonGenerationException, IOException {
        _verifyValueWrite("write date value");
        _writer.writeTimestamp(Timestamp.forCalendar(value));
    }
    /*
     *****************************************************************
     * JsonGenerator implementation: write textual values
     *****************************************************************
      */  

    @Override
    public void writeString(String value) throws IOException, JsonGenerationException {
        _verifyValueWrite("write text value");
        _writer.writeString(value);
    }

    @Override
    public void writeString(char[] buffer, int offset, int length) throws IOException, JsonGenerationException {
        // Ion doesn't have matching optimized method, so:
        writeString(new String(buffer, offset, length));
    }

    @Override
    public void writeUTF8String(byte[] buffer, int offset, int length) throws IOException, JsonGenerationException {
        // Ion doesn't have matching optimized method, so:
        writeString(new String(buffer, offset, length, "UTF-8"));
    }
    
    /*
     *****************************************************************
     * JsonGenerator implementation: write raw JSON; N/A for Ion
     *****************************************************************
     */  
    
    @Override
    public void writeRaw(String value) throws IOException, JsonGenerationException {
        _reportNoRaw();
    }

    @Override
    public void writeRaw(char value) throws IOException, JsonGenerationException {
        _reportNoRaw();
    }

    @Override
    public void writeRaw(String value, int arg1, int arg2) throws IOException, JsonGenerationException {
        _reportNoRaw();
    }

    @Override
    public void writeRaw(char[] value, int arg1, int arg2) throws IOException, JsonGenerationException {
        _reportNoRaw();
    }

    @Override
    public void writeRawValue(String value) throws IOException, JsonGenerationException {
        _reportNoRaw();
    }

    @Override
    public void writeRawValue(String value, int arg1, int arg2) throws IOException, JsonGenerationException {
        _reportNoRaw();
    }

    @Override
    public void writeRawValue(char[] value, int arg1, int arg2) throws IOException, JsonGenerationException {
        _reportNoRaw();
    }

    @Override
    public void writeRawUTF8String(byte[] text, int offset, int length) throws IOException, JsonGenerationException {
        _reportNoRaw();
    }
    
    /*
     *****************************************************************
     * JsonGenerator implementation: write other types of values
     *****************************************************************
      */  
    
    @Override
    public void writeBinary(Base64Variant b64v, byte[] data, int offset, int length) throws IOException, JsonGenerationException {
        _verifyValueWrite("write binary data");
        // no distinct variants for Ion; should produce plain binary
        _writer.writeBlob(data, offset, length);
    }

    @Override
    public void writeBoolean(boolean value) throws IOException, JsonGenerationException {
        _verifyValueWrite("write boolean");
        _writer.writeBool(value);
    }

    @Override
    public void writeNull() throws IOException, JsonGenerationException {
        _verifyValueWrite("write null");
        _writer.writeNull();
    }
    
    public void writeNull(IonType ionType) throws IOException, JsonGenerationException {
        _verifyValueWrite("write null");
        _writer.writeNull(ionType);    
    }

    // 06-Oct-2017, tatu: Base impl from `GeneratorBase` should be sufficient
    /*
    @Override
    public void writeObject(Object pojo) throws IOException, JsonProcessingException
    {
        if (pojo == null) {
            // important: call method that does check value write:
            writeNull();
        } else {
            // note: should NOT verify value write is ok; will be done indirectly by codec
            if (_objectCodec == null) {
                throw new IllegalStateException("No ObjectCodec defined for the generator, can not serialize regular Java objects");
            }
            _objectCodec.writeValue(this, pojo);
        }
    }
    */

    public void writeValue(IonValue value) throws IOException {
        _verifyValueWrite("write ion value");
        if (value == null) {
            _writer.writeNull();
        } else {
            value.writeTo(_writer);
        }
    }

    public void writeValue(Timestamp value) throws IOException {
        _verifyValueWrite("write timestamp");
        if (value == null) {
            _writer.writeNull();
        } else {
            _writer.writeTimestamp(value);
        }
    }

    /*
    /*****************************************************************
    /* Methods base impl needs
    /*****************************************************************
     */  
    
    @Override
    protected void _releaseBuffers() {
        // nothing to do here...
    }

    @Override
    protected void _verifyValueWrite(String msg) throws IOException, JsonGenerationException
    {
        if (!_tokenWriteContext.writeValue()) {
            _reportError("Can not "+msg+", expecting field name");
        }
        // 05-Oct-2017, tatu: I don't think pretty-printing is supported... is it?
        
/*
        // Only additional work needed if we are pretty-printing
        if (_cfgPrettyPrinter != null) {
            // If we have a pretty printer, it knows what to do:
            switch (status) {
            case JsonWriteContext.STATUS_OK_AFTER_COMMA: // array
                _cfgPrettyPrinter.writeArrayValueSeparator(this);
                break;
            case JsonWriteContext.STATUS_OK_AFTER_COLON:
                _cfgPrettyPrinter.writeObjectFieldValueSeparator(this);
                break;
            case JsonWriteContext.STATUS_OK_AFTER_SPACE:
                _cfgPrettyPrinter.writeRootValueSeparator(this);
                break;
            case JsonWriteContext.STATUS_OK_AS_IS:
                // First entry, but of which context?
                if (_outputContext.inArray()) {
                    _cfgPrettyPrinter.beforeArrayValues(this);
                } else if (_outputContext.inObject()) {
                    _cfgPrettyPrinter.beforeObjectEntries(this);
                }
                break;
            default:
                throw new IllegalStateException("Should never occur; status "+status);
            }
        }
        */
    }

    @Override
    public void writeEndArray() throws IOException, JsonGenerationException {
        _tokenWriteContext = _tokenWriteContext.getParent();
        _writer.stepOut();
    }

    @Override
    public void writeEndObject() throws IOException, JsonGenerationException {
        _tokenWriteContext = _tokenWriteContext.getParent();
        _writer.stepOut();
    }

    @Override
    public void writeFieldName(String value) throws IOException, JsonGenerationException {
        //This call to _outputContext is copied from Jackson's UTF8JsonGenerator.writeFieldName(String)
        if (!_tokenWriteContext.writeFieldName(value)) {
            _reportError("Can not write a field name, expecting a value");
        }
        
        _writeFieldName(value);     
    }

    @Override
    public void writeFieldId(long id) throws IOException {
        // Should not force construction of a String here...
        String idStr = Long.valueOf(id).toString(); // since instances for small values cached
        writeFieldName(idStr);
    }

    protected void _writeFieldName(String value) throws IOException {
        //Even though this is a one-liner, putting it into a function "_writeFieldName"
        //to keep this code matching the factoring in Jackson's UTF8JsonGenerator.
        _writer.setFieldName(value);   
    }

    @Override
    public void writeStartArray() throws IOException {
        _verifyValueWrite("start an array");
        _tokenWriteContext = _tokenWriteContext.createChildArrayContext(null);
        _writer.stepIn(IonType.LIST);
    }

    @Override
    public void writeStartArray(Object currValue) throws IOException {
        _verifyValueWrite("start an array");
        _tokenWriteContext = _tokenWriteContext.createChildArrayContext(currValue);
        _writer.stepIn(IonType.LIST);
    }

    @Override
    public void writeStartObject() throws IOException {
        _verifyValueWrite("start an object");
        _tokenWriteContext = _tokenWriteContext.createChildObjectContext(null);
        _writer.stepIn(IonType.STRUCT);
    }

    @Override
    public void writeStartObject(Object currValue) throws IOException {
        _verifyValueWrite("start an object");
        _tokenWriteContext = _tokenWriteContext.createChildObjectContext(currValue);
        _writer.stepIn(IonType.STRUCT);
    }

    /*
    /*****************************************************************
    /* Support for type ids
    /*****************************************************************
     */  

    @Override
    public void writeTypeId(Object rawId) throws IOException {
        if (rawId instanceof String[]) {
            String[] ids = (String[]) rawId;
            for (String id : ids) {
                annotateNextValue(id);
            }
        } else {
            annotateNextValue(String.valueOf(rawId));
        }
    }

    // default might actually work, but let's straighten it out a bit
    @Override
    public WritableTypeId writeTypePrefix(WritableTypeId typeIdDef) throws IOException
    {
        final JsonToken valueShape = typeIdDef.valueShape;
        typeIdDef.wrapperWritten = false;
        writeTypeId(typeIdDef.id);

        // plus start marker for value, if/as necessary
        if (valueShape == JsonToken.START_OBJECT) {
            writeStartObject(typeIdDef.forValue);
        } else if (valueShape == JsonToken.START_ARRAY) {
            // should we now set the current object?
            writeStartArray();
        }
        return typeIdDef;
    }

    // Default impl should work fine here:
    // public WritableTypeId writeTypeSuffix(WritableTypeId typeIdDef) throws IOException

    /*
    /*****************************************************************
    /* Standard methods
    *****************************************************************
     */  

    @Override
    public String toString() {
        return "["+getClass().getSimpleName()+", Ion writer: "+_writer+"]";
    }

    /*
    /*****************************************************************
    /* Internal helper methods
    /*****************************************************************
     */  

    protected void _reportNoRaw() throws IOException {
        throw new IOException("writeRaw() functionality not available with Ion backend");
    }
}<|MERGE_RESOLUTION|>--- conflicted
+++ resolved
@@ -76,7 +76,6 @@
      */
     protected SimpleTokenWriteContext _tokenWriteContext;
 
-<<<<<<< HEAD
     /*
     /**********************************************************************
     /* Instantiation
@@ -85,20 +84,12 @@
 
     public IonGenerator(ObjectWriteContext writeCtxt, IOContext ioCtxt,
             int streamWriteFeatures,
-            IonWriter ion, Closeable dst)
-=======
-    public IonGenerator(int features, ObjectCodec codec,
-            IonWriter ion, boolean ionWriterIsManaged, IOContext ctxt, Closeable dst)
->>>>>>> 208b0a72
+            IonWriter ion, boolean ionWriterIsManaged, Closeable dst)
     {
         super(writeCtxt, streamWriteFeatures);
         _writer = ion;
-<<<<<<< HEAD
         _ioContext = ioCtxt;
-=======
         _ionWriterIsManaged = ionWriterIsManaged;
-        _ioContext = ctxt;
->>>>>>> 208b0a72
         _destination = dst;
 
         final DupDetector dups = StreamWriteFeature.STRICT_DUPLICATE_DETECTION.enabledIn(streamWriteFeatures)
