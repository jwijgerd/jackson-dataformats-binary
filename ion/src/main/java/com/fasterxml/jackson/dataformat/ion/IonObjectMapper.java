/*
 * Copyright 2012-2016 Amazon.com, Inc. or its affiliates. All Rights Reserved.
 *
 * Licensed under the Apache License, Version 2.0 (the "License").
 * You may not use this file except in compliance with the License.
 * A copy of the License is located at:
 *
 *     http://aws.amazon.com/apache2.0/
 *
 * or in the "license" file accompanying this file. This file is distributed on an "AS IS" BASIS,
 * WITHOUT WARRANTIES OR CONDITIONS OF ANY KIND, either express or implied. See the License for the specific
 * language governing permissions and limitations under the License.
 */

package com.fasterxml.jackson.dataformat.ion;

import java.io.IOException;
import java.util.Date;

import com.fasterxml.jackson.core.Version;
import com.fasterxml.jackson.core.type.TypeReference;

import com.fasterxml.jackson.databind.JavaType;
import com.fasterxml.jackson.databind.ObjectMapper;
import com.fasterxml.jackson.databind.cfg.MapperBuilder;
<<<<<<< HEAD
import com.fasterxml.jackson.databind.cfg.MapperBuilderState;
import com.fasterxml.jackson.databind.deser.DefaultDeserializationContext;
=======
>>>>>>> accce7c1
import com.fasterxml.jackson.databind.module.SimpleModule;
import com.fasterxml.jackson.databind.ser.DefaultSerializerProvider;
import com.fasterxml.jackson.dataformat.ion.ionvalue.IonValueModule;

import software.amazon.ion.IonDatagram;
import software.amazon.ion.IonReader;
import software.amazon.ion.IonValue;
import software.amazon.ion.IonWriter;

/**
 * Specialization of {@link ObjectMapper} that will set underlying
 * factory to be an instance of {@link IonFactory}.
 */
public class IonObjectMapper extends ObjectMapper
{    
    private static final long serialVersionUID = 1L;

    /**
     * Base implementation for "Vanilla" {@link ObjectMapper}, used with
     * Avro backend.
     *
<<<<<<< HEAD
     * @since 3.0
     */
    public static class Builder extends MapperBuilder<IonObjectMapper, Builder>
    {
        public Builder(IonFactory f) {
            super(f);

            // 04-Jan-2017, tatu: demoted from `IonValueMapper`
            addModule(new IonValueModule());
            addModule(new EnumAsIonSymbolModule());

            // !!! 04-Jan-2018, tatu: needs to be reworked in future; may remain a module
            // Use native Ion timestamps for dates
            SimpleModule m = new SimpleModule("IonTimestampModule", PackageVersion.VERSION,
                    "IonTimestampModule");
            m.addSerializer(Date.class, new IonTimestampSerializers.IonTimestampJavaDateSerializer());
            m.addSerializer(java.sql.Date.class, new IonTimestampSerializers.IonTimestampSQLDateSerializer());
            m.addDeserializer(Date.class, new IonTimestampDeserializers.IonTimestampJavaDateDeserializer());
            m.addDeserializer(java.sql.Date.class, new IonTimestampDeserializers.IonTimestampSQLDateDeserializer());
            addModule(m);
        }

        public Builder(StateImpl state) {
            super(state);
            // other stuff should have been preserved along with state
        }

        @Override
        public IonObjectMapper build() {
            return new IonObjectMapper(this);
        }

        @Override
        protected MapperBuilderState _saveState() {
            return new StateImpl(this);
        }

        protected static class StateImpl extends MapperBuilderState
            implements java.io.Serializable // important!
        {
            private static final long serialVersionUID = 3L;
    
            public StateImpl(Builder src) {
                super(src);
            }
    
            // We also need actual instance of state as base class can not implement logic
             // for reinstating mapper (via mapper builder) from state.
            @Override
            protected Object readResolve() {
                return new Builder(this).build();
            }
=======
     * @since 2.10
     */
    public static class Builder extends MapperBuilder<IonObjectMapper, Builder>
    {
        
        public Builder(IonObjectMapper m) {
            super(m);
>>>>>>> accce7c1
        }
    }

    /*
    /**********************************************************************
    /* Life-cycle
    /**********************************************************************
     */

    public IonObjectMapper() {
        this(new IonFactory());
    }

    public IonObjectMapper(IonFactory f) {
        this(new Builder(f));
    }

    public IonObjectMapper(Builder b) {
        super(b);
    }

    @SuppressWarnings("unchecked")
    public static Builder builder() {
<<<<<<< HEAD
        return new Builder(new IonFactory());
=======
        return new Builder(new IonObjectMapper());
    }

    public static Builder builder(IonFactory streamFactory) {
        return new Builder(new IonObjectMapper(streamFactory));
>>>>>>> accce7c1
    }

    public static Builder builder(IonFactory streamFactory) {
        return new Builder(streamFactory);
    }

<<<<<<< HEAD
    /*
    /**********************************************************************
    /* Basic accessor overrides
    /**********************************************************************
     */
=======
    public void setCreateBinaryWriters(boolean bin) {
        getFactory().setCreateBinaryWriters(bin);
    }   
>>>>>>> accce7c1

    @Override
    public Version version() {
        return PackageVersion.VERSION;
    }

    @Override
    public IonFactory tokenStreamFactory() {
        return (IonFactory) _streamFactory;
    }

    /*
    /************************************************************************
    /* Additional convenience factory methods for parsers, generators
    /************************************************************************
     */

    /**
     * @since 3.0
     */
    public IonParser createParser(IonReader src) {
        DefaultDeserializationContext ctxt = createDeserializationContext();
        return (IonParser) ctxt.assignAndReturnParser(tokenStreamFactory().createParser(ctxt, src));
    }

    /**
     * @since 3.0
     */
    public IonParser createParser(IonValue value) {
        DefaultDeserializationContext ctxt = createDeserializationContext();
        return (IonParser) ctxt.assignAndReturnParser(tokenStreamFactory().createParser(ctxt, value));
    }

    /**
     * @since 3.0
     */
    public IonGenerator createGenerator(IonWriter out) {
        return (IonGenerator) tokenStreamFactory().createGenerator(_serializerProvider(), out);
    }

    /*
    /************************************************************************
    /* Convenience read/write methods for IonReader, IonWriter, and IonValue,
    /* by analogy with the existing convenience methods of ObjectMapper
    /************************************************************************
     */

    /**
     * Deserialize an Ion value read from the supplied IonReader into a Java
     * type.
     * <p>
     * Note: method does not close the underlying reader
     */
    @SuppressWarnings("unchecked")
    public <T> T readValue(IonReader r, Class<T> valueType) throws IOException {
        DefaultDeserializationContext ctxt = createDeserializationContext();
        return (T)_readMapAndClose(ctxt, tokenStreamFactory().createParser(ctxt, r),
                _typeFactory.constructType(valueType));
    }

    /**
     * Deserialize an Ion value read from the supplied IonReader into a Java
     * type.
     * <p>
     * Note: method does not close the underlying reader
     */
    @SuppressWarnings({ "unchecked", "rawtypes" })
    public <T> T readValue(IonReader r, TypeReference valueTypeRef) throws IOException {
        DefaultDeserializationContext ctxt = createDeserializationContext();
        return (T)_readMapAndClose(ctxt, tokenStreamFactory().createParser(ctxt, r),
                _typeFactory.constructType(valueTypeRef));
    }

    /**
     * Deserialize an Ion value read from the supplied IonReader into a Java
     * type.
     * <p>
     * Note: method does not close the underlying reader
     */
    @SuppressWarnings("unchecked")
    public <T> T readValue(IonReader r, JavaType valueType) throws IOException {
        DefaultDeserializationContext ctxt = createDeserializationContext();
        return (T)_readMapAndClose(ctxt, tokenStreamFactory().createParser(ctxt, r), valueType);
    }

    /**
     * Convenience method for converting Ion value into given value type.
     */
    @SuppressWarnings("unchecked")
    public <T> T readValue(IonValue value, Class<T> valueType) throws IOException {
        if (value == null) {
            return null;
        }
        DefaultDeserializationContext ctxt = createDeserializationContext();
        return (T)_readMapAndClose(ctxt, tokenStreamFactory().createParser(ctxt, value),
                _typeFactory.constructType(valueType));
    }

    /**
     * Convenience method for converting Ion value into given value type.
     */
    @SuppressWarnings({ "unchecked", "rawtypes" })
    public <T> T readValue(IonValue value, TypeReference valueTypeRef) throws IOException {
        if (value == null) {
            return null;
        }
        DefaultDeserializationContext ctxt = createDeserializationContext();
        return (T)_readMapAndClose(ctxt, tokenStreamFactory().createParser(ctxt, value),
                _typeFactory.constructType(valueTypeRef));
    }

    /**
     * Convenience method for converting Ion value into given value type.
     */
    @SuppressWarnings("unchecked")
    public <T> T readValue(IonValue value, JavaType valueType) throws IOException  {
        if (value == null) {
            return null;
        }
        DefaultDeserializationContext ctxt = createDeserializationContext();
        return (T)_readMapAndClose(ctxt, tokenStreamFactory().createParser(ctxt, value), valueType);
    }

    /**
     * Method that can be used to serialize any Java value as
     * Ion output, using IonWriter provided.
     *<p>
     * Note: method does not close the underlying writer explicitly
     */
    public void writeValue(IonWriter w, Object value) throws IOException {
        DefaultSerializerProvider prov = _serializerProvider();
        _configAndWriteValue(prov,
                tokenStreamFactory().createGenerator(prov, w), value);
    }

    /**
     * Method that can be used to map any Java value to an IonValue.
     */
    public IonValue writeValueAsIonValue(Object value) throws IOException
    {
        // 04-Jan-2017, tatu: Bit of incompatiblity wrt 2.x handling: should this result in
        //   Java `null`, or Ion null marker? For now, choose latter
/*        
        if (value == null) {
            return null;
        }
        */

        IonFactory f = tokenStreamFactory();
        IonDatagram container = f._system.newDatagram();
        IonWriter writer = f._system.newWriter(container);
        try {
            writeValue(writer, value);
            IonValue result = container.get(0);
            result.removeFromContainer();
            return result;
        } finally {
            writer.close();
        }
    }
}<|MERGE_RESOLUTION|>--- conflicted
+++ resolved
@@ -23,11 +23,8 @@
 import com.fasterxml.jackson.databind.JavaType;
 import com.fasterxml.jackson.databind.ObjectMapper;
 import com.fasterxml.jackson.databind.cfg.MapperBuilder;
-<<<<<<< HEAD
 import com.fasterxml.jackson.databind.cfg.MapperBuilderState;
 import com.fasterxml.jackson.databind.deser.DefaultDeserializationContext;
-=======
->>>>>>> accce7c1
 import com.fasterxml.jackson.databind.module.SimpleModule;
 import com.fasterxml.jackson.databind.ser.DefaultSerializerProvider;
 import com.fasterxml.jackson.dataformat.ion.ionvalue.IonValueModule;
@@ -43,13 +40,12 @@
  */
 public class IonObjectMapper extends ObjectMapper
 {    
-    private static final long serialVersionUID = 1L;
+    private static final long serialVersionUID = 3L;
 
     /**
      * Base implementation for "Vanilla" {@link ObjectMapper}, used with
-     * Avro backend.
+     * ION backend.
      *
-<<<<<<< HEAD
      * @since 3.0
      */
     public static class Builder extends MapperBuilder<IonObjectMapper, Builder>
@@ -102,15 +98,6 @@
             protected Object readResolve() {
                 return new Builder(this).build();
             }
-=======
-     * @since 2.10
-     */
-    public static class Builder extends MapperBuilder<IonObjectMapper, Builder>
-    {
-        
-        public Builder(IonObjectMapper m) {
-            super(m);
->>>>>>> accce7c1
         }
     }
 
@@ -134,32 +121,18 @@
 
     @SuppressWarnings("unchecked")
     public static Builder builder() {
-<<<<<<< HEAD
         return new Builder(new IonFactory());
-=======
-        return new Builder(new IonObjectMapper());
-    }
-
-    public static Builder builder(IonFactory streamFactory) {
-        return new Builder(new IonObjectMapper(streamFactory));
->>>>>>> accce7c1
     }
 
     public static Builder builder(IonFactory streamFactory) {
         return new Builder(streamFactory);
     }
 
-<<<<<<< HEAD
     /*
     /**********************************************************************
     /* Basic accessor overrides
     /**********************************************************************
      */
-=======
-    public void setCreateBinaryWriters(boolean bin) {
-        getFactory().setCreateBinaryWriters(bin);
-    }   
->>>>>>> accce7c1
 
     @Override
     public Version version() {
