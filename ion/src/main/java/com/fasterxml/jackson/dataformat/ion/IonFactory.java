--- conflicted
+++ resolved
@@ -40,9 +40,9 @@
     implements java.io.Serializable
 {
     /*
-    /**********************************************************
+    /**********************************************************************
     /* Constants
-    /**********************************************************
+    /**********************************************************************
      */
 
     private static final long serialVersionUID = 1L;
@@ -55,9 +55,9 @@
     final static boolean DEFAULT_CREATE_BINARY = false;
 
     /*
-    /**********************************************************
+    /**********************************************************************
     /* Configuration
-    /**********************************************************
+    /**********************************************************************
      */
 
     /**
@@ -148,11 +148,11 @@
     public TokenStreamFactory snapshot() {
         return this;
     }
-    
+
     /*                                                                                       
-    /**********************************************************                              
+    /**********************************************************************
     /* Basic introspection                                                                  
-    /**********************************************************                              
+    /**********************************************************************
      */
     
     @Override
@@ -171,11 +171,11 @@
         // 30-Sep-2017, tatu: No async implementation exists
         return false;
     }
-    
-    /*
-    /**********************************************************
+
+    /*
+    /**********************************************************************
     /* Data format support
-    /**********************************************************
+    /**********************************************************************
      */
 
     @Override
@@ -188,55 +188,16 @@
         return false;
     }
 
-<<<<<<< HEAD
     @Override
     public int getFormatReadFeatures() { return 0; }
-=======
-    // NOTE! Suboptimal return type -- but can't change safely before 3.0 as return
-    // type is part of signature
-    /**
-     * @since 2.7
-     */
-    public JsonGenerator createGenerator(IonWriter out) {
-        return _createGenerator(out, false, _createContext(out, false), out);
-    }
->>>>>>> 27ba7182
 
     @Override
     public int getFormatWriteFeatures() { return 0; }
-    
-    /*
-    /***************************************************************
-    /* Extended API
-    /***************************************************************
-     */
-
-    public IonSystem getIonSystem() {
-        return _system;
-    }
-
-    public IonParser createParser(ObjectReadContext readCtxt, IonReader in) {
-        return new IonParser(readCtxt, _createContext(in, false),
-                readCtxt.getStreamReadFeatures(_streamReadFeatures),
-                in, _system);
-    }
-
-    public IonParser createParser(ObjectReadContext readCtxt, IonValue value) {
-        IonReader in = value.getSystem().newReader(value);
-        return new IonParser(readCtxt, _createContext(in, true),
-                readCtxt.getStreamReadFeatures(_streamReadFeatures),
-                in, _system);
-    }
-
-    public JsonGenerator createGenerator(ObjectWriteContext writeCtxt, IonWriter out) {
-        return _createGenerator(writeCtxt, _createContext(out, false),
-                out, false, out);
-    }
-
-    /*
-    /***************************************************************
+
+    /*
+    /**********************************************************************
     /* Factory methods: parsers
-    /***************************************************************
+    /**********************************************************************
      */
 
     @Override
@@ -313,11 +274,11 @@
     public JsonParser createParser(ObjectReadContext readCtxt, DataInput in) throws IOException {
         return _unsupported();
     }        
-    
-    /*
-    /***************************************************************
+
+    /*
+    /**********************************************************************
     /* Factory methods: generators
-    /***************************************************************
+    /**********************************************************************
      */
 
     @Override
@@ -349,9 +310,37 @@
     }
 
     /*
-    /***************************************************************
+    /**********************************************************************
+    /* Extended API: additional factory methods, accessors
+    /**********************************************************************
+     */
+
+    public IonSystem getIonSystem() {
+        return _system;
+    }
+
+    public IonParser createParser(ObjectReadContext readCtxt, IonReader in) {
+        return new IonParser(readCtxt, _createContext(in, false),
+                readCtxt.getStreamReadFeatures(_streamReadFeatures),
+                in, _system);
+    }
+
+    public IonParser createParser(ObjectReadContext readCtxt, IonValue value) {
+        IonReader in = value.getSystem().newReader(value);
+        return new IonParser(readCtxt, _createContext(in, true),
+                readCtxt.getStreamReadFeatures(_streamReadFeatures),
+                in, _system);
+    }
+
+    public IonGenerator createGenerator(ObjectWriteContext writeCtxt, IonWriter out) {
+        return _createGenerator(writeCtxt, _createContext(out, false),
+                out, false, out);
+    }
+
+    /*
+    /**********************************************************************
     /* Helper methods, parsers
-    /***************************************************************
+    /**********************************************************************
      */
 
     private JsonParser _createParser(ObjectReadContext readCtxt, IOContext ioCtxt, InputStream in)
@@ -389,9 +378,9 @@
     }
 
     /*
-    /***************************************************************
+    /**********************************************************************
     /* Helper methods, generators
-    /***************************************************************
+    /**********************************************************************
      */
 
     protected IonGenerator _createGenerator(ObjectWriteContext writeCtxt,
