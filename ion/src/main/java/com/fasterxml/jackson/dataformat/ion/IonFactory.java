--- conflicted
+++ resolved
@@ -213,17 +213,9 @@
                 in, _system);
     }
 
-<<<<<<< HEAD
     public JsonGenerator createGenerator(ObjectWriteContext writeCtxt, IonWriter out) {
         return _createGenerator(writeCtxt, _createContext(out, false),
-                out, out);
-=======
-    /**
-     * @since 2.7
-     */
-    public JsonGenerator createGenerator(IonWriter out) {
-        return _createGenerator(out, false, _createContext(out, false), out);
->>>>>>> 208b0a72
+                out, false, out);
     }
 
     /*
@@ -248,19 +240,10 @@
         return _createParser(readCtxt, ioCtxt, _decorate(ioCtxt, in));
     }
 
-<<<<<<< HEAD
     @Override
     public JsonParser createParser(ObjectReadContext readCtxt, InputStream in) throws IOException {
         IOContext ioCtxt = _createContext(in, false);
         return _createParser(readCtxt, ioCtxt, _decorate(ioCtxt, in));
-=======
-    /**
-     * @deprecated Since 2.7
-     */
-    @Deprecated
-    public JsonGenerator createJsonGenerator(IonWriter out) {
-        return _createGenerator(out, false, _createContext(out, false), out);
->>>>>>> 208b0a72
     }
 
     @Override
@@ -337,12 +320,8 @@
         if (_cfgBinaryWriters) {
             throw new UnsupportedOperationException("Can only create binary Ion writers that output to OutputStream, not Writer");
         }
-<<<<<<< HEAD
         return _createGenerator(writeCtxt, _createContext(out, false),
-                _system.newTextWriter(out), out);
-=======
-        return _createGenerator(_system.newTextWriter(out), true, _createContext(out, false), out);
->>>>>>> 208b0a72
+                _system.newTextWriter(out), true, out);
     }
 
     @Override
@@ -425,25 +404,15 @@
             ion = _system.newTextWriter(w);
             dst = w;
         }
-<<<<<<< HEAD
-        return _createGenerator(writeCtxt, ioCtxt, ion, dst);
+        return _createGenerator(writeCtxt, ioCtxt, ion, true, dst);
     }
 
     protected IonGenerator _createGenerator(ObjectWriteContext writeCtxt,
             IOContext ioCtxt,
-            IonWriter ion, Closeable dst)
+            IonWriter ion, boolean ionWriterIsManaged, Closeable dst)
     {
         return new IonGenerator(writeCtxt, ioCtxt,
                 writeCtxt.getStreamWriteFeatures(_streamWriteFeatures),
-                ion, dst);
-    }
-=======
-        return _createGenerator(ion, true, ctxt, dst);
-    }
-
-    protected IonGenerator _createGenerator(IonWriter ion, boolean ionWriterIsManaged, IOContext ctxt, Closeable dst)
-    {
-        return new IonGenerator(_generatorFeatures, _objectCodec, ion, ionWriterIsManaged, ctxt, dst);
-    }        
->>>>>>> 208b0a72
+                ion, ionWriterIsManaged, dst);
+    }
 }