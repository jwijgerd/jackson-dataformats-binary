Project: jackson-datatypes-binary
Modules:
  jackson-dataformat-avro
  jackson-dataformat-cbor
  jackson-dataformat-protobuf
  jackson-dataformat-smile

------------------------------------------------------------------------
=== Releases ===
------------------------------------------------------------------------

<<<<<<< HEAD
2.9.1 (not yet released)

#102 (ion): Make IonValueModule public for use outside of IonValueMapper

2.9.0 (30-Jul-2017)

#13 (avro): Add support for Avro default values
#14 (avro): Add support for Avro annotations via `AvroAnnotationIntrospector`
 (contributed by baharclerode@github)
#15 (avro): Add a way to produce "file" style Avro output
#56 (avro): Replace use of `BinaryDecoder` with direct access
#57 (avro): Add support for @Stringable annotation
 (contributed by baharclerode@github)
#59 (avro): Add support for @AvroAlias annotation for Record/Enum name evolution
 (contributed by baharclerode@github)
#60 (avro): Add support for `@Union` and polymorphic types
 (contributed by baharclerode@github)
#63 (avro): Implement native `float` handling for parser
#64 (proto): Implement native `float` handling for parser
#68 (proto): Getting "type not supported as root type by protobuf" for serialization
  of short and UUID types
 (reported by Eldad R)
#69 (avro): Add support for `@AvroEncode` annotation
#79 (proto): Fix wire type for packed arrays
#95 (avro): Add new method, `withUnsafeReaderSchema` in `AvroSchema` to allow avoiding verification exception
#98 (avro): AvroMapper with Map throwing UnsupportedOperationException
 (reported by coder-hub@github)
- (avro): Upgrade `avro-core` dep from 1.7.7 to 1.8.1

2.8.10 (not yet released)
=======
2.9.0 (not yet released)

#95: Add new method, `withUnsafeReaderSchema` in `AvroSchema` to allow avoiding verification exception

2.8.11 (not yet released)

#106: fix calling _skipUnknownValue() twice
 (reported, contributed fix for by marsqing@github@github)

2.8.10 (24-Aug-2017)
>>>>>>> 53888b9f

#94: Should _ensureRoom in ProtobufGenerator.writeString()
 (reported by marsqing@github)

2.8.9 (12-Jun-2017)

#72: (protobuf) parser fails with /* comment */
#85: (protobuf) _decode32Bits() bug in ProtobufParser
 (reported by marsqing@github)

2.8.8 (05-Apr-2017)

#54 (protobuf): Some fields are left null
#58 (avro): Regression due to changed namespace of inner enum types
 (reported by Peter R)
#62: (cbor) `java.lang.ArrayIndexOutOfBoundsException` at `CBORGenerator.java`:548
#67: (proto) Serialization of multiple nesting levels has issues
#70: (proto) Can't deserialize packed repeated field
 (reported by Kenji N)

2.8.7 (21-Feb-2017)

#34 (avro): Reading Avro with specified reader and writer schemas
 (requested by Pawel S)
#35 (avro): Serialization of multiple objects (`SequenceWriter`
 (reported by tomvandenberge@github)
#38 (avro): Deserialization of multiple (root) values from Avro
#39 (avro): Problem decoding Maps with union values
#43 (cbor): Buffer size dependency in `UTF8JsonGenerator writeRaw(...)`
 (reported by Christopher C)

2.8.6 (12-Jan-2017)
2.8.5 (14-Nov-2016)

#30 (cbor): Overflow when decoding uint32 for Major type 0
 (reported by TianlinZhou@github)
#31 (cbor): Exception serializing double[][]

2.8.4 (14-Oct-2016)

No changes since 2.8.3

2.8.3 (17-Sep-2016)

#28 (avro): Java float deserialized as `DoubleNode` instance
 (reported by teabot@github)

2.8.2 (30-Aug-2016)

#27 (protobuf): Fixed long deserialization problem for longs of ~13digit length
 (contributed by Michael Z)

2.8.1 (20-Jul-2016)

- (protobuf) Add optimized ProtobufParser.nextTextValue() implementation

2.8.0 (04-Jul-2016)

#16: (cbor) Implement `JsonGenerator.writeArray()` methods added in `jackson-core` (2.8)
#17: (cbor) Support parsing of `BigInteger`, `BigDecimal`, not just generating
#18: (cbor) Fail to report error for trying to write field name outside Object (root level)
#19: (smile) Fail to report error for trying to write field name outside Object (root level)
#24: (cbor) Incorrect coercion for int-valued Map keys to String
- (protobuf) Support `writeArray()` for `int[]`, `long[]` and `double[]`
- (protobuf) Add `ProtobufMapper.generateSchemaFor(type)` helper methods<|MERGE_RESOLUTION|>--- conflicted
+++ resolved
@@ -9,7 +9,6 @@
 === Releases ===
 ------------------------------------------------------------------------
 
-<<<<<<< HEAD
 2.9.1 (not yet released)
 
 #102 (ion): Make IonValueModule public for use outside of IonValueMapper
@@ -39,19 +38,12 @@
  (reported by coder-hub@github)
 - (avro): Upgrade `avro-core` dep from 1.7.7 to 1.8.1
 
-2.8.10 (not yet released)
-=======
-2.9.0 (not yet released)
-
-#95: Add new method, `withUnsafeReaderSchema` in `AvroSchema` to allow avoiding verification exception
-
 2.8.11 (not yet released)
 
 #106: fix calling _skipUnknownValue() twice
  (reported, contributed fix for by marsqing@github@github)
 
 2.8.10 (24-Aug-2017)
->>>>>>> 53888b9f
 
 #94: Should _ensureRoom in ProtobufGenerator.writeString()
  (reported by marsqing@github)
