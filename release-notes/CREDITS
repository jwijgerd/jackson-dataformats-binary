Here are people who have contributed to the development of Jackson JSON processor
binary data formats module
(version numbers in brackets indicate release in which the problem was fixed)

Tatu Saloranta (tatu.saloranta@iki.fi): author

--------------------------------------------------------------------------------
Credits for individual projects, since 2.8.0
--------------------------------------------------------------------------------

Michael Zeng (shotbythought@github)

* Contributed fix for #27: (protobuf) Fixed long deserialization problem for longs of ~13digit length
 (2.8.2)
* Reported #58 (avro): Regression due to changed namespace of inner enum types
 (2.8.8)

Kenji Noguchi (knoguchi@github)

* Reported #70 (protobuf), contributed fix: Can't deserialize packed repeated field
 (2.8.9)

marsqing@github

* Reported #85: (protobuf) _decode32Bits() bug in ProtobufParser
 (2.8.9)
* Reported #94: (protobuf) Should _ensureRoom in ProtobufGenerator.writeString()
 (2.8.10)
<<<<<<< HEAD

baharclerode@github:

* Contributed #14 (avro): Add support for Avro annotations via `AvroAnnotationIntrospector`
 (2.9.0)
* Contributed #15 (avro): Add a way to produce "file" style Avro output
 (2.9.0)
* Contributed #57 (avro): Add support for @Stringable annotation
 (2.9.0)
* Contributed #59 (avro): Add support for @AvroAlias annotation for Record/Enum name evolution
 (2.9.0)
* Contributed #60 (avro): Add support for `@Union` and polymorphic types
 (2.9.0)

Eldad Rudich (eldadru@github)

* Reported #68 (proto): Getting "type not supported as root type by protobuf" for serialization
  of short and UUID types
 (2.9.0)
=======
* Reported #106, contributed fix for: calling _skipUnknownValue() twice
 (2.8.11 / 2.9.1)
>>>>>>> 53888b9f
<|MERGE_RESOLUTION|>--- conflicted
+++ resolved
@@ -26,7 +26,8 @@
  (2.8.9)
 * Reported #94: (protobuf) Should _ensureRoom in ProtobufGenerator.writeString()
  (2.8.10)
-<<<<<<< HEAD
+* Reported #106 (protobuf), contributed fix for: calling _skipUnknownValue() twice
+ (2.8.11 / 2.9.1)
 
 baharclerode@github:
 
@@ -45,8 +46,4 @@
 
 * Reported #68 (proto): Getting "type not supported as root type by protobuf" for serialization
   of short and UUID types
- (2.9.0)
-=======
-* Reported #106, contributed fix for: calling _skipUnknownValue() twice
- (2.8.11 / 2.9.1)
->>>>>>> 53888b9f
+ (2.9.0)