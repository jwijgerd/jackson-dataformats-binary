Project: jackson-datatypes-binaryModules:
  jackson-dataformat-avro
  jackson-dataformat-cbor
  jackson-dataformat-protobuf
  jackson-dataformat-smile

------------------------------------------------------------------------
=== Releases ===
------------------------------------------------------------------------

<<<<<<< HEAD
2.11.0 (not yet released)

#179: (avro) Add `AvroGenerator.canWriteBinaryNatively()` to support binary writes,
  fix `java.util.UUID` representation
- `AvroGenerator` overrides `getOutputContext()` properly
=======
2.10.2 (not yet released)

#189: IonObjectMapper close()s the provided IonWriter unnecessarily
 (reported, fix contributed by Zack S)
- ion-java dependency 1.4.0 -> 1.5.1
>>>>>>> bc79f9de

2.10.1 (09-Nov-2019)

#185: (cbor) Internal parsing of tagged arrays can lead to stack overflow
 (reported by Paul A)
#188: (cbor) Unexpected `MismatchedInputException` for `byte[]` value bound to `String`
  in collection/array (actual fix in `jackson-databind`)
 (reported by Yanming Z)

2.10.0 (26-Sep-2019)

#139: (cbor) Incorrect decimal fraction representation
 (reported by wlukowicz@github)
#148: (protobuf) Add `ProtobufMapper.generateSchemaFor(TypeReference<?>)` overload
 (suggested by MrThreepwood@github)
#155: (cbor, smile) Inconsistent support for FLUSH_PASSED_TO_STREAM
 (reported, fix suggested by Carter K)
#157: (all) Add simple module-info for JDK9+, using Moditect
#163: (ion) Update `ion-java` dependency
 (contributed by Fernando R-B)
#168: (avro) `JsonMappingException` for union types with multiple Record types
 (reported by Juliana A; fix contributed by Marcos P)
#173: (avro) Improve Union type serialization performance
 (fix contributed by Marcos P)
#177: (avro) Deserialization of "empty" Records as root values fails
 (reported by Macros P)
#178: (cbor) Fix issue wit input offsets when parsing CBOR from `InputStream`
 (reported by iziamos@github)
#180: (protobuf) Add `ProtobufGenerator.canWriteBinaryNatively()` to support binary writes
- asm version upgrade to 6.2.1 (from 5.1)
- (cbor, smile) Rewrote handling of "output context" for better field id write support

2.9.10 (21-Sep-2019)

No changes since 2.9.9

2.9.9 (16-May-2019)

#159: (cbor) Some short UTF Strings encoded using non-canonical form
 (reported by Alexander C)
#161: (avro) Deserialize from newer version to older one throws NullPointerException
 (reported, fix contributed by Łukasz D)

2.9.8 (15-Dec-2018)

#140: (protobuf) Stack overflow when generating Protobuf schema  on class with
   cyclic type definition
 (reported by acommuni@github)
#153: (smile) Unable to set a compression input/output decorator to a `SmileFactory`
 (reported by Guido M)

2.9.7 (19-Sep-2018)

#142: (ion) `IonParser.getNumberType()` returns `null` for `IonType.FLOAT`
 (contributed by Michael M)
#150: Add `CBORMapper`
#151: Add `SmileMapper`

2.9.6 (12-Jun-2018)

#93: (cbor) `CBORParser` does not accept "undefined value"
 (reported by mbaril@github)
#135: (protobuf) Infinite sequence of `END_OBJECT` tokens returned at end of streaming read
 (reported by Leo W)
#136: (avro) Fix MapWriteContext not correctly resolving union values
 (contributed by baharclerode@github)

2.9.5 (26-Feb-2018)

#128 (protobuf) Fix skip unknown WireType.FIXED_64BIT value bug
 (reported, contributed fix for by marsqing@github@github)
#129 (cbor) Remove "final" modifier from `CBORParser`
  (suggested by jinzha@github)

2.9.4 (24-Jan-2018)

No changes since 2.9.3

2.9.3 (09-Dec-2017)

#114: (cbor) copyStructure(): avoid duplicate tags when copying tagged binary.
 (contributed by philipa@github)
#116: (protobuf) Should skip the positive byte which is the last byte of an varint
 (contributed by marsqing@github)
#124: Invalid value returned for negative int32 where the absolute value is > 2^31 - 1
 (repoted by Jacek L)
- (protobuf) Minor fix to skipping with `nextFieldName()`
- (avro) Fix a typo in SPI Metadata (META-INF/services/com.fasterxml.jackson.core.JsonFactory)

2.9.2 (14-Oct-2017)

#113 (avro): incorrect deserialization of `long` with new `AvroFactory`
 (reported by LvR@github)

2.9.1 (07-Sep-2017)

#102 (ion): Make IonValueModule public for use outside of IonValueMapper

2.9.0 (30-Jul-2017)

#13 (avro): Add support for Avro default values
#14 (avro): Add support for Avro annotations via `AvroAnnotationIntrospector`
 (contributed by baharclerode@github)
#15 (avro): Add a way to produce "file" style Avro output
#56 (avro): Replace use of `BinaryDecoder` with direct access
#57 (avro): Add support for @Stringable annotation
 (contributed by baharclerode@github)
#59 (avro): Add support for @AvroAlias annotation for Record/Enum name evolution
 (contributed by baharclerode@github)
#60 (avro): Add support for `@Union` and polymorphic types
 (contributed by baharclerode@github)
#63 (avro): Implement native `float` handling for parser
#64 (proto): Implement native `float` handling for parser
#68 (proto): Getting "type not supported as root type by protobuf" for serialization
  of short and UUID types
 (reported by Eldad R)
#69 (avro): Add support for `@AvroEncode` annotation
#79 (proto): Fix wire type for packed arrays
#95 (avro): Add new method, `withUnsafeReaderSchema` in `AvroSchema` to allow avoiding verification exception
#98 (avro): AvroMapper with Map throwing UnsupportedOperationException
 (reported by coder-hub@github)
- (avro): Upgrade `avro-core` dep from 1.7.7 to 1.8.1

2.8.11 (24-Dec-2017)

#106: (protobuf) fix calling _skipUnknownValue() twice
 (reported, contributed fix for by marsqing@github@github)
#108: (protobuf) fix NPE in skip unknown nested key
#126: (protobuf) always call checkEnd() when skip unknown field

2.8.10 (24-Aug-2017)

#94: Should _ensureRoom in ProtobufGenerator.writeString()
 (reported by marsqing@github)

2.8.9 (12-Jun-2017)

#72: (protobuf) parser fails with /* comment */
#85: (protobuf) _decode32Bits() bug in ProtobufParser
 (reported by marsqing@github)

2.8.8 (05-Apr-2017)

#54 (protobuf): Some fields are left null
#58 (avro): Regression due to changed namespace of inner enum types
 (reported by Peter R)
#62: (cbor) `java.lang.ArrayIndexOutOfBoundsException` at `CBORGenerator.java`:548
#67: (proto) Serialization of multiple nesting levels has issues
#70: (proto) Can't deserialize packed repeated field
 (reported by Kenji N)

2.8.7 (21-Feb-2017)

#34 (avro): Reading Avro with specified reader and writer schemas
 (requested by Pawel S)
#35 (avro): Serialization of multiple objects (`SequenceWriter`
 (reported by tomvandenberge@github)
#38 (avro): Deserialization of multiple (root) values from Avro
#39 (avro): Problem decoding Maps with union values
#43 (cbor): Buffer size dependency in `UTF8JsonGenerator writeRaw(...)`
 (reported by Christopher C)

2.8.6 (12-Jan-2017)
2.8.5 (14-Nov-2016)

#30 (cbor): Overflow when decoding uint32 for Major type 0
 (reported by TianlinZhou@github)
#31 (cbor): Exception serializing double[][]

2.8.4 (14-Oct-2016)

No changes since 2.8.3

2.8.3 (17-Sep-2016)

#28 (avro): Java float deserialized as `DoubleNode` instance
 (reported by teabot@github)

2.8.2 (30-Aug-2016)

#27 (protobuf): Fixed long deserialization problem for longs of ~13digit length
 (contributed by Michael Z)

2.8.1 (20-Jul-2016)

- (protobuf) Add optimized ProtobufParser.nextTextValue() implementation

2.8.0 (04-Jul-2016)

#16: (cbor) Implement `JsonGenerator.writeArray()` methods added in `jackson-core` (2.8)
#17: (cbor) Support parsing of `BigInteger`, `BigDecimal`, not just generating
#18: (cbor) Fail to report error for trying to write field name outside Object (root level)
#19: (smile) Fail to report error for trying to write field name outside Object (root level)
#24: (cbor) Incorrect coercion for int-valued Map keys to String
- (protobuf) Support `writeArray()` for `int[]`, `long[]` and `double[]`
- (protobuf) Add `ProtobufMapper.generateSchemaFor(type)` helper methods<|MERGE_RESOLUTION|>--- conflicted
+++ resolved
@@ -8,19 +8,17 @@
 === Releases ===
 ------------------------------------------------------------------------
 
-<<<<<<< HEAD
 2.11.0 (not yet released)
 
 #179: (avro) Add `AvroGenerator.canWriteBinaryNatively()` to support binary writes,
   fix `java.util.UUID` representation
 - `AvroGenerator` overrides `getOutputContext()` properly
-=======
+
 2.10.2 (not yet released)
 
 #189: IonObjectMapper close()s the provided IonWriter unnecessarily
  (reported, fix contributed by Zack S)
 - ion-java dependency 1.4.0 -> 1.5.1
->>>>>>> bc79f9de
 
 2.10.1 (09-Nov-2019)
 
