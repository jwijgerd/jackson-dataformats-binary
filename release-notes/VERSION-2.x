Project: jackson-datatypes-binaryModules:
  jackson-dataformat-avro
  jackson-dataformat-cbor
  jackson-dataformat-protobuf
  jackson-dataformat-smile

------------------------------------------------------------------------
=== Releases ===
------------------------------------------------------------------------

<<<<<<< HEAD
2.11.1 (not yet released)

-

2.11.0 (26-Apr-2020)

#179: (avro) Add `AvroGenerator.canWriteBinaryNatively()` to support binary writes,
  fix `java.util.UUID` representation
#192: (ion) Allow `IonObjectMapper` with class name annotation introspector to deserialize
  generic subtypes
 (reported, fix provided by Binh T)
#195: Remove dependencies upon Jackson 1.X and Avro's JacksonUtils
 (contributed by Bryan H)
#198: `jackson-databind` should not be full dependency for (cbor, protobuf, smile)
  modules
#201: `CBORGenerator.Feature.WRITE_MINIMAL_INTS` does not write most compact form
  for all integers
 (reported by Jonas K)
- `AvroGenerator` overrides `getOutputContext()` properly

2.10.4 (not yet released)
=======
2.10.4 (03-May-2020)
>>>>>>> f707e744

#202: Parsing a protobuf message doesn't properly skip unknown fields
 (reported by dmitry-timin@github)

2.10.3 (03-Mar-2020)

No changes since 2.10.2

2.10.2 (05-Jan-2020)

#189: IonObjectMapper close()s the provided IonWriter unnecessarily
 (reported, fix contributed by Zack S)
- ion-java dependency 1.4.0 -> 1.5.1

2.10.1 (09-Nov-2019)

#185: (cbor) Internal parsing of tagged arrays can lead to stack overflow
 (reported by Paul A)
#188: (cbor) Unexpected `MismatchedInputException` for `byte[]` value bound to `String`
  in collection/array (actual fix in `jackson-databind`)
 (reported by Yanming Z)

2.10.0 (26-Sep-2019)

#139: (cbor) Incorrect decimal fraction representation
 (reported by wlukowicz@github)
#148: (protobuf) Add `ProtobufMapper.generateSchemaFor(TypeReference<?>)` overload
 (suggested by MrThreepwood@github)
#155: (cbor, smile) Inconsistent support for FLUSH_PASSED_TO_STREAM
 (reported, fix suggested by Carter K)
#157: (all) Add simple module-info for JDK9+, using Moditect
#163: (ion) Update `ion-java` dependency
 (contributed by Fernando R-B)
#168: (avro) `JsonMappingException` for union types with multiple Record types
 (reported by Juliana A; fix contributed by Marcos P)
#173: (avro) Improve Union type serialization performance
 (fix contributed by Marcos P)
#177: (avro) Deserialization of "empty" Records as root values fails
 (reported by Macros P)
#178: (cbor) Fix issue wit input offsets when parsing CBOR from `InputStream`
 (reported by iziamos@github)
#180: (protobuf) Add `ProtobufGenerator.canWriteBinaryNatively()` to support binary writes
- asm version upgrade to 6.2.1 (from 5.1)
- (cbor, smile) Rewrote handling of "output context" for better field id write support

2.9.10 (21-Sep-2019)

No changes since 2.9.9

2.9.9 (16-May-2019)

#159: (cbor) Some short UTF Strings encoded using non-canonical form
 (reported by Alexander C)
#161: (avro) Deserialize from newer version to older one throws NullPointerException
 (reported, fix contributed by Łukasz D)

2.9.8 (15-Dec-2018)

#140: (protobuf) Stack overflow when generating Protobuf schema  on class with
   cyclic type definition
 (reported by acommuni@github)
#153: (smile) Unable to set a compression input/output decorator to a `SmileFactory`
 (reported by Guido M)

2.9.7 (19-Sep-2018)

#142: (ion) `IonParser.getNumberType()` returns `null` for `IonType.FLOAT`
 (contributed by Michael M)
#150: Add `CBORMapper`
#151: Add `SmileMapper`

2.9.6 (12-Jun-2018)

#93: (cbor) `CBORParser` does not accept "undefined value"
 (reported by mbaril@github)
#135: (protobuf) Infinite sequence of `END_OBJECT` tokens returned at end of streaming read
 (reported by Leo W)
#136: (avro) Fix MapWriteContext not correctly resolving union values
 (contributed by baharclerode@github)

2.9.5 (26-Feb-2018)

#128 (protobuf) Fix skip unknown WireType.FIXED_64BIT value bug
 (reported, contributed fix for by marsqing@github@github)
#129 (cbor) Remove "final" modifier from `CBORParser`
  (suggested by jinzha@github)

2.9.4 (24-Jan-2018)

No changes since 2.9.3

2.9.3 (09-Dec-2017)

#114: (cbor) copyStructure(): avoid duplicate tags when copying tagged binary.
 (contributed by philipa@github)
#116: (protobuf) Should skip the positive byte which is the last byte of an varint
 (contributed by marsqing@github)
#124: Invalid value returned for negative int32 where the absolute value is > 2^31 - 1
 (repoted by Jacek L)
- (protobuf) Minor fix to skipping with `nextFieldName()`
- (avro) Fix a typo in SPI Metadata (META-INF/services/com.fasterxml.jackson.core.JsonFactory)

2.9.2 (14-Oct-2017)

#113 (avro): incorrect deserialization of `long` with new `AvroFactory`
 (reported by LvR@github)

2.9.1 (07-Sep-2017)

#102 (ion): Make IonValueModule public for use outside of IonValueMapper

2.9.0 (30-Jul-2017)

#13 (avro): Add support for Avro default values
#14 (avro): Add support for Avro annotations via `AvroAnnotationIntrospector`
 (contributed by baharclerode@github)
#15 (avro): Add a way to produce "file" style Avro output
#56 (avro): Replace use of `BinaryDecoder` with direct access
#57 (avro): Add support for @Stringable annotation
 (contributed by baharclerode@github)
#59 (avro): Add support for @AvroAlias annotation for Record/Enum name evolution
 (contributed by baharclerode@github)
#60 (avro): Add support for `@Union` and polymorphic types
 (contributed by baharclerode@github)
#63 (avro): Implement native `float` handling for parser
#64 (proto): Implement native `float` handling for parser
#68 (proto): Getting "type not supported as root type by protobuf" for serialization
  of short and UUID types
 (reported by Eldad R)
#69 (avro): Add support for `@AvroEncode` annotation
#79 (proto): Fix wire type for packed arrays
#95 (avro): Add new method, `withUnsafeReaderSchema` in `AvroSchema` to allow avoiding verification exception
#98 (avro): AvroMapper with Map throwing UnsupportedOperationException
 (reported by coder-hub@github)
- (avro): Upgrade `avro-core` dep from 1.7.7 to 1.8.1

2.8.11 (24-Dec-2017)

#106: (protobuf) fix calling _skipUnknownValue() twice
 (reported, contributed fix for by marsqing@github@github)
#108: (protobuf) fix NPE in skip unknown nested key
#126: (protobuf) always call checkEnd() when skip unknown field

2.8.10 (24-Aug-2017)

#94: Should _ensureRoom in ProtobufGenerator.writeString()
 (reported by marsqing@github)

2.8.9 (12-Jun-2017)

#72: (protobuf) parser fails with /* comment */
#85: (protobuf) _decode32Bits() bug in ProtobufParser
 (reported by marsqing@github)

2.8.8 (05-Apr-2017)

#54 (protobuf): Some fields are left null
#58 (avro): Regression due to changed namespace of inner enum types
 (reported by Peter R)
#62: (cbor) `java.lang.ArrayIndexOutOfBoundsException` at `CBORGenerator.java`:548
#67: (proto) Serialization of multiple nesting levels has issues
#70: (proto) Can't deserialize packed repeated field
 (reported by Kenji N)

2.8.7 (21-Feb-2017)

#34 (avro): Reading Avro with specified reader and writer schemas
 (requested by Pawel S)
#35 (avro): Serialization of multiple objects (`SequenceWriter`
 (reported by tomvandenberge@github)
#38 (avro): Deserialization of multiple (root) values from Avro
#39 (avro): Problem decoding Maps with union values
#43 (cbor): Buffer size dependency in `UTF8JsonGenerator writeRaw(...)`
 (reported by Christopher C)

2.8.6 (12-Jan-2017)
2.8.5 (14-Nov-2016)

#30 (cbor): Overflow when decoding uint32 for Major type 0
 (reported by TianlinZhou@github)
#31 (cbor): Exception serializing double[][]

2.8.4 (14-Oct-2016)

No changes since 2.8.3

2.8.3 (17-Sep-2016)

#28 (avro): Java float deserialized as `DoubleNode` instance
 (reported by teabot@github)

2.8.2 (30-Aug-2016)

#27 (protobuf): Fixed long deserialization problem for longs of ~13digit length
 (contributed by Michael Z)

2.8.1 (20-Jul-2016)

- (protobuf) Add optimized ProtobufParser.nextTextValue() implementation

2.8.0 (04-Jul-2016)

#16: (cbor) Implement `JsonGenerator.writeArray()` methods added in `jackson-core` (2.8)
#17: (cbor) Support parsing of `BigInteger`, `BigDecimal`, not just generating
#18: (cbor) Fail to report error for trying to write field name outside Object (root level)
#19: (smile) Fail to report error for trying to write field name outside Object (root level)
#24: (cbor) Incorrect coercion for int-valued Map keys to String
- (protobuf) Support `writeArray()` for `int[]`, `long[]` and `double[]`
- (protobuf) Add `ProtobufMapper.generateSchemaFor(type)` helper methods<|MERGE_RESOLUTION|>--- conflicted
+++ resolved
@@ -8,7 +8,6 @@
 === Releases ===
 ------------------------------------------------------------------------
 
-<<<<<<< HEAD
 2.11.1 (not yet released)
 
 -
@@ -29,10 +28,7 @@
  (reported by Jonas K)
 - `AvroGenerator` overrides `getOutputContext()` properly
 
-2.10.4 (not yet released)
-=======
 2.10.4 (03-May-2020)
->>>>>>> f707e744
 
 #202: Parsing a protobuf message doesn't properly skip unknown fields
  (reported by dmitry-timin@github)
