--- conflicted
+++ resolved
@@ -8,16 +8,14 @@
 === Releases ===
 ------------------------------------------------------------------------
 
-<<<<<<< HEAD
 2.11.0 (not yet released)
 
 -
-=======
+
 2.10.1 (not yet released)
 
 #185: Internal parsing of tagged arrays can lead to stack overflow
  (reported by Paul A)
->>>>>>> 3487af19
 
 2.10.0 (26-Sep-2019)
 
