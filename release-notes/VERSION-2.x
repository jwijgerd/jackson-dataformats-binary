--- conflicted
+++ resolved
@@ -8,15 +8,11 @@
 === Releases ===
 ------------------------------------------------------------------------
 
-<<<<<<< HEAD
 2.11.0 (not yet released)
 
 -
 
-2.10.1 (not yet released)
-=======
 2.10.1 (09-Nov-2019)
->>>>>>> 312fc6a7
 
 #185: Internal parsing of tagged arrays can lead to stack overflow
  (reported by Paul A)
