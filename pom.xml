<project xmlns="http://maven.apache.org/POM/4.0.0" xmlns:xsi="http://www.w3.org/2001/XMLSchema-instance" xsi:schemaLocation="http://maven.apache.org/POM/4.0.0 http://maven.apache.org/xsd/maven-4.0.0.xsd">
  <modelVersion>4.0.0</modelVersion> 
  <parent>
    <groupId>com.fasterxml.jackson</groupId>
    <artifactId>jackson-base</artifactId>
<<<<<<< HEAD
    <version>3.0.0-SNAPSHOT</version>
=======
    <version>2.10.0.pr1</version>
>>>>>>> 6dd0d6b3
  </parent>
  <groupId>com.fasterxml.jackson.dataformat</groupId>
  <artifactId>jackson-dataformats-binary</artifactId>
  <name>Jackson dataformats: Binary</name>
<<<<<<< HEAD
  <version>3.0.0-SNAPSHOT</version>
=======
  <version>2.10.0.pr2-SNAPSHOT</version>
>>>>>>> 6dd0d6b3
  <packaging>pom</packaging>
  <description>Parent pom for Jackson binary dataformats.
  </description>

  <modules>
    <module>cbor</module>
    <module>smile</module>
    <module>avro</module>
    <module>protobuf</module>
    <module>ion</module>
  </modules>

  <url>https://github.com/FasterXML/jackson-dataformats-binary</url>
  <scm>
    <connection>scm:git:git@github.com:FasterXML/jackson-dataformats-binary.git</connection>
    <developerConnection>scm:git:git@github.com:FasterXML/jackson-dataformats-binary.git</developerConnection>
    <url>http://github.com/FasterXML/jackson-dataformats-binary</url>    
    <tag>HEAD</tag>
  </scm>
  <issueManagement>
    <url>https://github.com/FasterXML/jackson-dataformats-binary/issues</url>
  </issueManagement>

  <properties>
    <project.build.sourceEncoding>UTF-8</project.build.sourceEncoding>
    <version.asm>6.2.1</version.asm>
  </properties>

  <dependencies>
    <!-- all dataformats extend core so just include here -->
    <dependency>
      <groupId>com.fasterxml.jackson.core</groupId>
      <artifactId>jackson-core</artifactId>
    </dependency>

  </dependencies>

  <!-- Alas, need to include snapshot reference since otherwise can not find
       snapshot of parent... -->
  <repositories>
    <repository>
      <id>sonatype-nexus-snapshots</id>
      <name>Sonatype Nexus Snapshots</name>
      <url>https://oss.sonatype.org/content/repositories/snapshots</url>
      <releases><enabled>false</enabled></releases>
      <snapshots><enabled>true</enabled></snapshots>
    </repository>
  </repositories>

  <build>
    <pluginManagement>
      <plugins>
	<plugin>
	  <!-- Inherited from oss-base. Generate PackageVersion.java.-->
          <groupId>com.google.code.maven-replacer-plugin</groupId>
          <artifactId>replacer</artifactId>
	  <executions>
            <execution>
              <id>process-packageVersion</id>
              <phase>generate-sources</phase>
            </execution>
          </executions>
	</plugin>

	<plugin>
          <groupId>org.apache.maven.plugins</groupId>
          <artifactId>maven-surefire-plugin</artifactId>
          <configuration>
            <excludes>
              <exclude>com/fasterxml/jackson/**/failing/*.java</exclude>
            </excludes>
          </configuration>
	</plugin>
      </plugins>
    </pluginManagement>
  </build>

</project><|MERGE_RESOLUTION|>--- conflicted
+++ resolved
@@ -3,20 +3,12 @@
   <parent>
     <groupId>com.fasterxml.jackson</groupId>
     <artifactId>jackson-base</artifactId>
-<<<<<<< HEAD
     <version>3.0.0-SNAPSHOT</version>
-=======
-    <version>2.10.0.pr1</version>
->>>>>>> 6dd0d6b3
   </parent>
   <groupId>com.fasterxml.jackson.dataformat</groupId>
   <artifactId>jackson-dataformats-binary</artifactId>
   <name>Jackson dataformats: Binary</name>
-<<<<<<< HEAD
   <version>3.0.0-SNAPSHOT</version>
-=======
-  <version>2.10.0.pr2-SNAPSHOT</version>
->>>>>>> 6dd0d6b3
   <packaging>pom</packaging>
   <description>Parent pom for Jackson binary dataformats.
   </description>
@@ -42,7 +34,6 @@
 
   <properties>
     <project.build.sourceEncoding>UTF-8</project.build.sourceEncoding>
-    <version.asm>6.2.1</version.asm>
   </properties>
 
   <dependencies>
